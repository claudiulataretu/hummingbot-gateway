const fs = require('fs');
const path = require('path');

const { test, describe, expect, beforeEach } = require('@jest/globals');
const axios = require('axios');

// Constants for this test file
const CONNECTOR = 'uniswap';
const CHAIN = 'ethereum';
const NETWORK = 'base'; // Testing with Base network, but all Ethereum networks are supported
const BASE_TOKEN = 'WETH';
const QUOTE_TOKEN = 'USDC';
const TEST_WALLET = '0xf39Fd6e51aad88F6F4ce6aB8827279cffFb92266';

// Mock API calls (axios.get and axios.post)
jest.mock('axios');

// Mock implementation for axios
axios.get = jest.fn();
axios.post = jest.fn();

// Helper to load mock responses
function loadMockResponse(filename) {
  try {
    // First try to find connector-specific mock
    const filePath = path.join(__dirname, 'mocks', `${filename}.json`);
    return JSON.parse(fs.readFileSync(filePath, 'utf8'));
  } catch (error) {
    // If not found, use generic mock template
    const templatePath = path.join(
      __dirname,
      '..',
      '..',
      'templates',
      'mock-examples',
      `connector-${filename}.json`,
    );
    return JSON.parse(fs.readFileSync(templatePath, 'utf8'));
  }
}

// Function to validate swap quote response structure
function validateSwapQuote(response) {
  return (
    response &&
    typeof response.estimatedAmountIn === 'number' &&
    typeof response.estimatedAmountOut === 'number' &&
    typeof response.minAmountOut === 'number' &&
    typeof response.maxAmountIn === 'number' &&
    typeof response.baseTokenBalanceChange === 'number' &&
    typeof response.quoteTokenBalanceChange === 'number' &&
    typeof response.price === 'number' &&
    typeof response.computeUnits === 'number' // Added computeUnits
  );
}

// Function to validate gas parameters
function validateGasParameters(response) {
  return (
    response &&
    typeof response.gasPrice === 'number' &&
    response.gasPrice > 0 &&
    response.gasLimit === 300000 && // Fixed gas limit per implementation
    typeof response.gasCost === 'number' &&
    Math.abs(response.gasCost - (response.gasPrice * response.gasLimit * 1e-9)) < 1e-10 // Floating point precision
  );
}

// Tests
describe('Uniswap V3 Swap Router Tests (Base Network)', () => {
  beforeEach(() => {
    // Reset axios mocks before each test
    axios.get.mockClear();
    axios.post.mockClear();
  });

  describe('Quote Swap Endpoint', () => {
    test('returns and validates swap quote for SELL', async () => {
      // Create a mock response based on generic template or existing mock
      let mockResponse;
      try {
        mockResponse = loadMockResponse('quote-swap');
      } catch (error) {
        // Create minimal mock if not found
        mockResponse = {
          estimatedAmountIn: 1.0,
          estimatedAmountOut: 1800.0,
          minAmountOut: 1782.0,
          maxAmountIn: 1.0,
          price: 1800.0,
          baseTokenBalanceChange: -1.0,
          quoteTokenBalanceChange: 1800.0,
<<<<<<< HEAD
          computeUnits: 250000, // Gas limit for Ethereum
=======
          gasPrice: 5.0,
          gasLimit: 300000,
          gasCost: 0.0015,
>>>>>>> ad86d4e3
        };
      }

      // Setup mock axios
      axios.get.mockResolvedValueOnce({
        status: 200,
        data: mockResponse,
      });

      // Make the request
      const response = await axios.get(
        `http://localhost:15888/connectors/${CONNECTOR}/routes/quote-swap`,
        {
          params: {
            network: NETWORK,
            baseToken: BASE_TOKEN,
            quoteToken: QUOTE_TOKEN,
            side: 'SELL',
            amount: 1.0,
          },
        },
      );

      // Validate the response
      expect(response.status).toBe(200);
      expect(validateSwapQuote(response.data)).toBe(true);
      expect(validateGasParameters(response.data)).toBe(true);

      // Check expected mock values for a SELL
      expect(response.data.baseTokenBalanceChange).toBeLessThan(0); // SELL means negative base token change
      expect(response.data.quoteTokenBalanceChange).toBeGreaterThan(0); // SELL means positive quote token change

      // Verify axios was called with correct parameters
      expect(axios.get).toHaveBeenCalledWith(
        `http://localhost:15888/connectors/${CONNECTOR}/routes/quote-swap`,
        expect.objectContaining({
          params: expect.objectContaining({
            network: NETWORK,
            baseToken: BASE_TOKEN,
            quoteToken: QUOTE_TOKEN,
            side: 'SELL',
            amount: 1.0,
          }),
        }),
      );
    });

    test('returns and validates swap quote for BUY', async () => {
      // Create a mock response based on generic template or existing mock
      let mockBuyResponse;
      try {
        const mockSellResponse = loadMockResponse('quote-swap');
        mockBuyResponse = {
          ...mockSellResponse,
          // Flip the values for BUY direction
          estimatedAmountIn: mockSellResponse.estimatedAmountOut, // Quote amount needed
          estimatedAmountOut: 1.0, // Base amount to receive
          minAmountOut: 1.0,
          maxAmountIn: mockSellResponse.estimatedAmountOut * 1.01, // Add 1% slippage
          baseTokenBalanceChange: 1.0, // Positive for BUY
          quoteTokenBalanceChange: -mockSellResponse.estimatedAmountOut, // Negative for BUY
          // For BUY: price = quote needed / base received
          price: mockSellResponse.estimatedAmountOut / 1.0,
          computeUnits: 250000,
        };
      } catch (error) {
        // Create minimal mock if not found
        mockBuyResponse = {
          estimatedAmountIn: 1800.0,
          estimatedAmountOut: 1.0,
          minAmountOut: 1.0,
          maxAmountIn: 1818.0,
          price: 1800.0, // For BUY: price = quote needed / base received = 1800.0 / 1.0
          baseTokenBalanceChange: 1.0,
          quoteTokenBalanceChange: -1800.0,
          gasPrice: 5.0,
          gasLimit: 300000,
          gasCost: 0.0015,
        };
      }

      // Setup mock axios
      axios.get.mockResolvedValueOnce({
        status: 200,
        data: mockBuyResponse,
      });

      // Make the request
      const response = await axios.get(
        `http://localhost:15888/connectors/${CONNECTOR}/routes/quote-swap`,
        {
          params: {
            network: NETWORK,
            baseToken: BASE_TOKEN,
            quoteToken: QUOTE_TOKEN,
            side: 'BUY',
            amount: 1.0,
          },
        },
      );

      // Validate the response
      expect(response.status).toBe(200);
      expect(validateSwapQuote(response.data)).toBe(true);
      expect(validateGasParameters(response.data)).toBe(true);

      // Check expected mock values for a BUY
      expect(response.data.baseTokenBalanceChange).toBeGreaterThan(0); // BUY means positive base token change
      expect(response.data.quoteTokenBalanceChange).toBeLessThan(0); // BUY means negative quote token change
    });

    test('validates gas parameters for swap quotes', async () => {
      // Create a mock response with specific gas values
      const mockResponse = {
        estimatedAmountIn: 0.001,
        estimatedAmountOut: 2.49,
        minAmountOut: 2.47,
        maxAmountIn: 0.001,
        price: 2490.0,
        baseTokenBalanceChange: -0.001,
        quoteTokenBalanceChange: 2.49,
        gasPrice: 0.8, // Testing realistic mainnet gas price
        gasLimit: 300000, // Fixed gas limit as per implementation
        gasCost: 0.00024, // 0.8 GWEI * 300000 / 1e9
      };

      // Setup mock axios
      axios.get.mockResolvedValueOnce({
        status: 200,
        data: mockResponse,
      });

      // Make the request
      const response = await axios.get(
        `http://localhost:15888/connectors/${CONNECTOR}/routes/quote-swap`,
        {
          params: {
            network: 'mainnet',
            baseToken: BASE_TOKEN,
            quoteToken: QUOTE_TOKEN,
            side: 'SELL',
            amount: 0.001,
          },
        },
      );

      // Validate gas parameters
      expect(response.status).toBe(200);
      expect(response.data.gasLimit).toBe(300000); // Fixed gas limit
      expect(response.data.gasPrice).toBeGreaterThan(0);
      expect(response.data.gasCost).toBe(
        response.data.gasPrice * response.data.gasLimit * 1e-9,
      );
    });

    test('handles different networks correctly', async () => {
      const networks = ['mainnet', 'arbitrum', 'optimism', 'base', 'polygon'];
      
      for (const network of networks) {
        const mockResponse = {
          estimatedAmountIn: 1.0,
          estimatedAmountOut: 1800.0,
          minAmountOut: 1782.0,
          maxAmountIn: 1.0,
          price: 1800.0,
          baseTokenBalanceChange: -1.0,
          quoteTokenBalanceChange: 1800.0,
          gasPrice: 5.0,
          gasLimit: 300000,
          gasCost: 0.0015,
        };

        axios.get.mockResolvedValueOnce({
          status: 200,
          data: mockResponse,
        });

        const response = await axios.get(
          `http://localhost:15888/connectors/${CONNECTOR}/routes/quote-swap`,
          {
            params: {
              network,
              baseToken: BASE_TOKEN,
              quoteToken: QUOTE_TOKEN,
              side: 'SELL',
              amount: 1.0,
            },
          },
        );

        expect(response.status).toBe(200);
        expect(validateSwapQuote(response.data)).toBe(true);
      }
    });
  });

  describe('Execute Swap Endpoint', () => {
    test('returns successful swap execution with Uniswap V3 Swap Router', async () => {
      // Create a quote-swap response to use as input for execute-swap
      let quoteResponse;
      try {
        quoteResponse = loadMockResponse('quote-swap');
      } catch (error) {
        // Create minimal mock if not found
        quoteResponse = {
          estimatedAmountIn: 1.0,
          estimatedAmountOut: 1800.0,
          minAmountOut: 1782.0,
          maxAmountIn: 1.0,
          price: 1800.0,
          baseTokenBalanceChange: -1.0,
          quoteTokenBalanceChange: 1800.0,
        };
      }

      // Mock a successful execution response
      const executeResponse = {
        signature:
          '0x1234567890abcdef1234567890abcdef1234567890abcdef1234567890abcdef',
        totalInputSwapped: quoteResponse.estimatedAmountIn,
        totalOutputSwapped: quoteResponse.estimatedAmountOut,
        fee: 0.003,
        baseTokenBalanceChange: quoteResponse.baseTokenBalanceChange,
        quoteTokenBalanceChange: quoteResponse.quoteTokenBalanceChange,
      };

      // Setup mock axios for the execute-swap request
      axios.post.mockResolvedValueOnce({
        status: 200,
        data: executeResponse,
      });

      // Make the request
      const response = await axios.post(
        `http://localhost:15888/connectors/${CONNECTOR}/routes/execute-swap`,
        {
          network: NETWORK,
          baseToken: BASE_TOKEN,
          quoteToken: QUOTE_TOKEN,
          side: 'SELL',
          amount: 1.0,
          walletAddress: TEST_WALLET,
        },
      );

      // Validate the response
      expect(response.status).toBe(200);
      expect(response.data.signature).toBeDefined();
      expect(response.data.totalInputSwapped).toBe(
        quoteResponse.estimatedAmountIn,
      );
      expect(response.data.totalOutputSwapped).toBe(
        quoteResponse.estimatedAmountOut,
      );

      // Verify axios was called with correct parameters
      expect(axios.post).toHaveBeenCalledWith(
        `http://localhost:15888/connectors/${CONNECTOR}/routes/execute-swap`,
        expect.objectContaining({
          network: NETWORK,
          baseToken: BASE_TOKEN,
          quoteToken: QUOTE_TOKEN,
          side: 'SELL',
          amount: 1.0,
          walletAddress: TEST_WALLET,
        }),
      );
    });

    test('executes BUY swap successfully', async () => {
      // Create a BUY quote response
      const buyQuoteResponse = {
        estimatedAmountIn: 2500.0, // USDC needed
        estimatedAmountOut: 1.0, // WETH to receive
        minAmountOut: 1.0,
        maxAmountIn: 2525.0, // with slippage
        price: 2500.0,
        baseTokenBalanceChange: 1.0,
        quoteTokenBalanceChange: -2500.0,
      };

      // Mock a successful BUY execution response
      const executeBuyResponse = {
        signature:
          '0xabcdef1234567890abcdef1234567890abcdef1234567890abcdef1234567890',
        totalInputSwapped: buyQuoteResponse.estimatedAmountIn,
        totalOutputSwapped: buyQuoteResponse.estimatedAmountOut,
        fee: 0.003,
        baseTokenBalanceChange: buyQuoteResponse.baseTokenBalanceChange,
        quoteTokenBalanceChange: buyQuoteResponse.quoteTokenBalanceChange,
      };

      axios.post.mockResolvedValueOnce({
        status: 200,
        data: executeBuyResponse,
      });

      const response = await axios.post(
        `http://localhost:15888/connectors/${CONNECTOR}/routes/execute-swap`,
        {
          network: NETWORK,
          baseToken: BASE_TOKEN,
          quoteToken: QUOTE_TOKEN,
          side: 'BUY',
          amount: 1.0, // Want to buy 1 WETH
          walletAddress: TEST_WALLET,
        },
      );

      expect(response.status).toBe(200);
      expect(response.data.signature).toBeDefined();
      expect(response.data.totalInputSwapped).toBe(2500.0); // USDC spent
      expect(response.data.totalOutputSwapped).toBe(1.0); // WETH received
      expect(response.data.baseTokenBalanceChange).toBe(1.0); // +1 WETH
      expect(response.data.quoteTokenBalanceChange).toBe(-2500.0); // -2500 USDC
    });

    test('validates slippage parameters', async () => {
      const executeResponse = {
        signature: '0x123...',
        totalInputSwapped: 1.0,
        totalOutputSwapped: 1790.0,
        fee: 0.003,
        baseTokenBalanceChange: -1.0,
        quoteTokenBalanceChange: 1790.0,
      };

      axios.post.mockResolvedValueOnce({
        status: 200,
        data: executeResponse,
      });

      const response = await axios.post(
        `http://localhost:15888/connectors/${CONNECTOR}/routes/execute-swap`,
        {
          network: NETWORK,
          baseToken: BASE_TOKEN,
          quoteToken: QUOTE_TOKEN,
          side: 'SELL',
          amount: 1.0,
          walletAddress: TEST_WALLET,
          slippagePct: 1.0, // 1% slippage
        },
      );

      expect(response.status).toBe(200);
      // With 1% slippage, the output should be at least 99% of expected
      expect(response.data.totalOutputSwapped).toBeGreaterThanOrEqual(1782.0);
    });

    test('handles multiple networks for execution', async () => {
      const networks = ['mainnet', 'arbitrum', 'optimism', 'base'];
      
      for (const network of networks) {
        const executeResponse = {
          signature: `0x${network}1234567890abcdef`,
          totalInputSwapped: 1.0,
          totalOutputSwapped: 1800.0,
          fee: 0.003,
          baseTokenBalanceChange: -1.0,
          quoteTokenBalanceChange: 1800.0,
        };

        axios.post.mockResolvedValueOnce({
          status: 200,
          data: executeResponse,
        });

        const response = await axios.post(
          `http://localhost:15888/connectors/${CONNECTOR}/routes/execute-swap`,
          {
            network,
            baseToken: BASE_TOKEN,
            quoteToken: QUOTE_TOKEN,
            side: 'SELL',
            amount: 1.0,
            walletAddress: TEST_WALLET,
          },
        );

        expect(response.status).toBe(200);
        expect(response.data.signature).toContain(network);
      }
    });
  });
});<|MERGE_RESOLUTION|>--- conflicted
+++ resolved
@@ -62,7 +62,8 @@
     response.gasPrice > 0 &&
     response.gasLimit === 300000 && // Fixed gas limit per implementation
     typeof response.gasCost === 'number' &&
-    Math.abs(response.gasCost - (response.gasPrice * response.gasLimit * 1e-9)) < 1e-10 // Floating point precision
+    Math.abs(response.gasCost - response.gasPrice * response.gasLimit * 1e-9) <
+      1e-10 // Floating point precision
   );
 }
 
@@ -90,13 +91,7 @@
           price: 1800.0,
           baseTokenBalanceChange: -1.0,
           quoteTokenBalanceChange: 1800.0,
-<<<<<<< HEAD
           computeUnits: 250000, // Gas limit for Ethereum
-=======
-          gasPrice: 5.0,
-          gasLimit: 300000,
-          gasCost: 0.0015,
->>>>>>> ad86d4e3
         };
       }
 
@@ -254,7 +249,7 @@
 
     test('handles different networks correctly', async () => {
       const networks = ['mainnet', 'arbitrum', 'optimism', 'base', 'polygon'];
-      
+
       for (const network of networks) {
         const mockResponse = {
           estimatedAmountIn: 1.0,
@@ -449,7 +444,7 @@
 
     test('handles multiple networks for execution', async () => {
       const networks = ['mainnet', 'arbitrum', 'optimism', 'base'];
-      
+
       for (const network of networks) {
         const executeResponse = {
           signature: `0x${network}1234567890abcdef`,
