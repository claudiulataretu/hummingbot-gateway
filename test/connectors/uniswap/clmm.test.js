const fs = require('fs');
const path = require('path');

const { test, describe, expect, beforeEach } = require('@jest/globals');
const axios = require('axios');

// Constants for this test file
const CONNECTOR = 'uniswap';
const PROTOCOL = 'clmm';
const NETWORK = 'base'; // Only test Base network
const BASE_TOKEN = 'WETH';
const QUOTE_TOKEN = 'USDC';
const TEST_POOL = '0xd0b53d9277642d899df5c87a3966a349a798f224'; // WETH-USDC on Base
const TEST_WALLET = '0xf39Fd6e51aad88F6F4ce6aB8827279cffFb92266';

// Mock API calls (axios.get and axios.post)
jest.mock('axios');

// Mock implementation for axios
axios.get = jest.fn();
axios.post = jest.fn();

// Helper to load mock responses
function loadMockResponse(filename) {
  // Use mocks from the same directory
  const filePath = path.join(
    __dirname,
    'mocks',
    `${PROTOCOL}-${filename}.json`,
  );
  return JSON.parse(fs.readFileSync(filePath, 'utf8'));
}

// Function to validate pool info response structure
function validatePoolInfo(response) {
  return (
    response &&
    typeof response.address === 'string' &&
    typeof response.baseTokenAddress === 'string' &&
    typeof response.quoteTokenAddress === 'string' &&
    typeof response.feePct === 'number' &&
    typeof response.price === 'number' &&
    typeof response.baseTokenAmount === 'number' &&
    typeof response.quoteTokenAmount === 'number'
  );
}

// Function to validate swap quote response structure
function validateSwapQuote(response) {
  return (
    response &&
    typeof response.poolAddress === 'string' &&
    typeof response.estimatedAmountIn === 'number' &&
    typeof response.estimatedAmountOut === 'number' &&
    typeof response.minAmountOut === 'number' &&
    typeof response.maxAmountIn === 'number' &&
    typeof response.baseTokenBalanceChange === 'number' &&
    typeof response.quoteTokenBalanceChange === 'number' &&
    typeof response.price === 'number' &&
    typeof response.computeUnits === 'number' // Added computeUnits
  );
}

// Function to validate position info response structure
function validatePositionInfo(response) {
  return (
    response &&
    typeof response.poolAddress === 'string' &&
    typeof response.positionId === 'string' &&
    typeof response.lowerTick === 'number' &&
    typeof response.upperTick === 'number' &&
    typeof response.liquidity === 'string' &&
    typeof response.baseTokenAmount === 'number' &&
    typeof response.quoteTokenAmount === 'number' &&
    typeof response.unclaimedFeeBaseAmount === 'number' &&
    typeof response.unclaimedFeeQuoteAmount === 'number'
  );
}

// Function to validate quote position response
function validateQuotePosition(response) {
  return (
    response &&
    typeof response.baseLimited === 'boolean' &&
    typeof response.baseTokenAmount === 'number' &&
    typeof response.quoteTokenAmount === 'number' &&
    typeof response.baseTokenAmountMax === 'number' &&
    typeof response.quoteTokenAmountMax === 'number' &&
    response.liquidity !== undefined && // Can be string or object
    typeof response.computeUnits === 'number' // Added computeUnits
  );
}

// Function to validate open position response
function validateOpenPosition(response) {
  return (
    response &&
    typeof response.signature === 'string' &&
    typeof response.status === 'number' &&
    (response.status !== 1 || // If not CONFIRMED
      (response.data &&
       typeof response.data.fee === 'number' &&
       typeof response.data.positionId === 'string' &&
       typeof response.data.baseTokenAmountAdded === 'number' &&
       typeof response.data.quoteTokenAmountAdded === 'number'))
  );
}

// Function to validate add liquidity response
function validateAddLiquidity(response) {
  return (
    response &&
    typeof response.signature === 'string' &&
    typeof response.status === 'number' &&
    (response.status !== 1 || // If not CONFIRMED
      (response.data &&
       typeof response.data.fee === 'number' &&
       typeof response.data.baseTokenAmountAdded === 'number' &&
       typeof response.data.quoteTokenAmountAdded === 'number'))
  );
}

// Function to validate remove liquidity response
function validateRemoveLiquidity(response) {
  return (
    response &&
    typeof response.signature === 'string' &&
    typeof response.status === 'number' &&
    (response.status !== 1 || // If not CONFIRMED
      (response.data &&
       typeof response.data.fee === 'number' &&
       typeof response.data.baseTokenAmountRemoved === 'number' &&
       typeof response.data.quoteTokenAmountRemoved === 'number'))
  );
}

// Function to validate close position response
function validateClosePosition(response) {
  return (
    response &&
    typeof response.signature === 'string' &&
    typeof response.status === 'number' &&
    (response.status !== 1 || // If not CONFIRMED
      (response.data &&
       typeof response.data.fee === 'number' &&
       typeof response.data.baseTokenAmountRemoved === 'number' &&
       typeof response.data.quoteTokenAmountRemoved === 'number' &&
       typeof response.data.baseFeeAmountCollected === 'number' &&
       typeof response.data.quoteFeeAmountCollected === 'number'))
  );
}

// Tests
describe('Uniswap CLMM Tests (Base Network)', () => {
  beforeEach(() => {
    // Reset axios mocks before each test
    axios.get.mockClear();
    axios.post.mockClear();
  });

  describe('Pool Info Endpoint', () => {
    test('returns and validates pool info', async () => {
      // Load mock response
      const mockResponse = loadMockResponse('pool-info');

      // Setup mock axios
      axios.get.mockResolvedValueOnce({
        status: 200,
        data: mockResponse,
      });

      // Make the request
      const response = await axios.get(
        `http://localhost:15888/connectors/${CONNECTOR}/${PROTOCOL}/pool-info`,
        {
          params: {
            network: NETWORK,
            baseToken: BASE_TOKEN,
            quoteToken: QUOTE_TOKEN,
          },
        },
      );

      // Validate the response
      expect(response.status).toBe(200);
      expect(validatePoolInfo(response.data)).toBe(true);

      // Check expected mock values
      expect(response.data.address).toBe(TEST_POOL);
      expect(response.data.feePct).toBe(0.05); // 0.05% fee for CLMM

      // Verify axios was called with correct parameters
      expect(axios.get).toHaveBeenCalledWith(
        `http://localhost:15888/connectors/${CONNECTOR}/${PROTOCOL}/pool-info`,
        expect.objectContaining({
          params: expect.objectContaining({
            network: NETWORK,
            baseToken: BASE_TOKEN,
            quoteToken: QUOTE_TOKEN,
          }),
        }),
      );
    });

    test('handles error for non-existent pool', async () => {
      // Setup mock axios with error response
      axios.get.mockRejectedValueOnce({
        response: {
          status: 404,
          data: {
            error: 'Pool not found',
            code: 404,
          },
        },
      });

      // Make the request and expect it to be rejected
      await expect(
        axios.get(
          `http://localhost:15888/connectors/${CONNECTOR}/${PROTOCOL}/pool-info`,
          {
            params: {
              network: NETWORK,
              baseToken: 'UNKNOWN',
              quoteToken: QUOTE_TOKEN,
            },
          },
        ),
      ).rejects.toMatchObject({
        response: {
          status: 404,
          data: {
            error: 'Pool not found',
          },
        },
      });
    });
  });

  describe('Quote Swap Endpoint', () => {
    test('returns and validates swap quote for SELL', async () => {
      // Load mock response
      const mockResponse = loadMockResponse('quote-swap');

      // Setup mock axios
      axios.get.mockResolvedValueOnce({
        status: 200,
        data: mockResponse,
      });

      // Make the request
      const response = await axios.get(
        `http://localhost:15888/connectors/${CONNECTOR}/${PROTOCOL}/quote-swap`,
        {
          params: {
            network: NETWORK,
            baseToken: BASE_TOKEN,
            quoteToken: QUOTE_TOKEN,
            side: 'SELL',
            amount: 1.0,
          },
        },
      );

      // Validate the response
      expect(response.status).toBe(200);
      expect(validateSwapQuote(response.data)).toBe(true);

      // Check expected mock values
      expect(response.data.poolAddress).toBe(TEST_POOL);
      expect(response.data.baseTokenBalanceChange).toBeLessThan(0); // SELL means negative base token change
      expect(response.data.quoteTokenBalanceChange).toBeGreaterThan(0); // SELL means positive quote token change

      // Verify axios was called with correct parameters
      expect(axios.get).toHaveBeenCalledWith(
        `http://localhost:15888/connectors/${CONNECTOR}/${PROTOCOL}/quote-swap`,
        expect.objectContaining({
          params: expect.objectContaining({
            network: NETWORK,
            baseToken: BASE_TOKEN,
            quoteToken: QUOTE_TOKEN,
            side: 'SELL',
            amount: 1.0,
          }),
        }),
      );
    });

    test('returns and validates swap quote for BUY', async () => {
      // Modify the mock response for BUY direction
      const mockSellResponse = loadMockResponse('quote-swap');
      const mockBuyResponse = {
        ...mockSellResponse,
        // Flip the values for BUY direction
        estimatedAmountIn: mockSellResponse.estimatedAmountOut,
        estimatedAmountOut: mockSellResponse.estimatedAmountIn,
        baseTokenBalanceChange: 1.0, // Positive for BUY
        quoteTokenBalanceChange: -mockSellResponse.quoteTokenBalanceChange, // Negative for BUY
        // For BUY: price = quote needed / base received
<<<<<<< HEAD
        price: mockSellResponse.estimatedAmountOut / mockSellResponse.estimatedAmountIn,
        computeUnits: 180000,
=======
        price:
          mockSellResponse.estimatedAmountOut /
          mockSellResponse.estimatedAmountIn,
>>>>>>> d85592d9
      };

      // Setup mock axios
      axios.get.mockResolvedValueOnce({
        status: 200,
        data: mockBuyResponse,
      });

      // Make the request
      const response = await axios.get(
        `http://localhost:15888/connectors/${CONNECTOR}/${PROTOCOL}/quote-swap`,
        {
          params: {
            network: NETWORK,
            baseToken: BASE_TOKEN,
            quoteToken: QUOTE_TOKEN,
            side: 'BUY',
            amount: 1.0,
          },
        },
      );

      // Validate the response
      expect(response.status).toBe(200);
      expect(validateSwapQuote(response.data)).toBe(true);

      // Check expected mock values
      expect(response.data.poolAddress).toBe(TEST_POOL);
      expect(response.data.baseTokenBalanceChange).toBeGreaterThan(0); // BUY means positive base token change
      expect(response.data.quoteTokenBalanceChange).toBeLessThan(0); // BUY means negative quote token change
    });
  });

  describe('Execute Swap Endpoint', () => {
    test('returns successful swap execution', async () => {
      // Mock a quote-swap response to use as input for execute-swap
      const quoteResponse = loadMockResponse('quote-swap');

      // Mock a successful execution response
      const executeResponse = {
        signature:
          '0x1234567890abcdef1234567890abcdef1234567890abcdef1234567890abcdef',
        totalInputSwapped: quoteResponse.estimatedAmountIn,
        totalOutputSwapped: quoteResponse.estimatedAmountOut,
        fee: 0.003,
        baseTokenBalanceChange: quoteResponse.baseTokenBalanceChange,
        quoteTokenBalanceChange: quoteResponse.quoteTokenBalanceChange,
      };

      // Setup mock axios for the execute-swap request
      axios.post.mockResolvedValueOnce({
        status: 200,
        data: executeResponse,
      });

      // Make the request
      const response = await axios.post(
        `http://localhost:15888/connectors/${CONNECTOR}/${PROTOCOL}/execute-swap`,
        {
          network: NETWORK,
          baseToken: BASE_TOKEN,
          quoteToken: QUOTE_TOKEN,
          side: 'SELL',
          amount: 1.0,
          wallet: TEST_WALLET,
        },
      );

      // Validate the response
      expect(response.status).toBe(200);
      expect(response.data.signature).toBeDefined();
      expect(response.data.totalInputSwapped).toBe(
        quoteResponse.estimatedAmountIn,
      );
      expect(response.data.totalOutputSwapped).toBe(
        quoteResponse.estimatedAmountOut,
      );
    });
  });

  describe('Position Info Endpoint', () => {
    test('returns and validates position info', async () => {
      const mockResponse = {
        poolAddress: TEST_POOL,
        positionId: '123456',
        lowerTick: -887272,
        upperTick: 887272,
        liquidity: '1000000000000000000',
        baseTokenAmount: 1.5,
        quoteTokenAmount: 3510.75,
        unclaimedFeeBaseAmount: 0.001,
        unclaimedFeeQuoteAmount: 2.34,
      };

      // Setup mock axios
      axios.get.mockResolvedValueOnce({
        status: 200,
        data: mockResponse,
      });

      // Make the request
      const response = await axios.get(
        `http://localhost:15888/connectors/${CONNECTOR}/${PROTOCOL}/position-info`,
        {
          params: {
            network: NETWORK,
            positionId: '123456',
          },
        },
      );

      // Validate the response
      expect(response.status).toBe(200);
      expect(response.data.positionId).toBe('123456');
      expect(response.data.liquidity).toBeDefined();
      expect(response.data.unclaimedFeeBaseAmount).toBeGreaterThanOrEqual(0);
      expect(response.data.unclaimedFeeQuoteAmount).toBeGreaterThanOrEqual(0);
    });

    test('handles position not found error', async () => {
      // Setup mock axios with error response
      axios.get.mockRejectedValueOnce({
        response: {
          status: 404,
          data: {
            error: 'NotFound',
            message: 'Position not found',
            code: 404,
          },
        },
      });

      // Make the request and expect it to be rejected
      await expect(
        axios.get(
          `http://localhost:15888/connectors/${CONNECTOR}/${PROTOCOL}/position-info`,
          {
            params: {
              network: NETWORK,
              positionId: 'invalid-position',
            },
          },
        ),
      ).rejects.toMatchObject({
        response: {
          status: 404,
          data: {
            error: 'NotFound',
          },
        },
      });
    });
  });

  describe('Positions Owned Endpoint', () => {
    test('returns list of owned positions', async () => {
      const mockResponse = [
        {
          poolAddress: TEST_POOL,
          positionId: '123456',
          lowerTick: -887272,
          upperTick: 887272,
          liquidity: '1000000000000000000',
          baseTokenAmount: 1.5,
          quoteTokenAmount: 3510.75,
          unclaimedFeeBaseAmount: 0.001,
          unclaimedFeeQuoteAmount: 2.34,
        },
        {
          poolAddress: TEST_POOL,
          positionId: '789012',
          lowerTick: -443636,
          upperTick: 443636,
          liquidity: '500000000000000000',
          baseTokenAmount: 0.75,
          quoteTokenAmount: 1755.375,
          unclaimedFeeBaseAmount: 0.0005,
          unclaimedFeeQuoteAmount: 1.17,
        },
      ];

      // Setup mock axios
      axios.get.mockResolvedValueOnce({
        status: 200,
        data: mockResponse,
      });

      // Make the request
      const response = await axios.get(
        `http://localhost:15888/connectors/${CONNECTOR}/${PROTOCOL}/positions-owned`,
        {
          params: {
            network: NETWORK,
            wallet: TEST_WALLET,
          },
        },
      );

      // Validate the response
      expect(response.status).toBe(200);
      expect(Array.isArray(response.data)).toBe(true);
      expect(response.data.length).toBe(2);
      expect(response.data[0].positionId).toBe('123456');
      expect(response.data[1].positionId).toBe('789012');
    });
  });

  describe('Quote Position Endpoint', () => {
    test('returns and validates quote for new position', async () => {
      const mockResponse = {
        poolAddress: TEST_POOL,
        lowerTick: -887272,
        upperTick: 887272,
        baseTokenAmount: 1.0,
        quoteTokenAmount: 2340.5,
        liquidity: '680000000000000000',
        shareOfPool: 0.0001,
      };

      // Setup mock axios
      axios.get.mockResolvedValueOnce({
        status: 200,
        data: mockResponse,
      });

      // Make the request
      const response = await axios.get(
        `http://localhost:15888/connectors/${CONNECTOR}/${PROTOCOL}/quote-position`,
        {
          params: {
            network: NETWORK,
            poolAddress: TEST_POOL,
            lowerTick: -887272,
            upperTick: 887272,
            baseTokenAmount: 1.0,
            quoteTokenAmount: 2340.5,
          },
        },
      );

      // Validate the response
      expect(response.status).toBe(200);
      expect(response.data.liquidity).toBeDefined();
      expect(response.data.shareOfPool).toBeGreaterThan(0);
    });

    test('handles invalid tick range error', async () => {
      // Setup mock axios with error response
      axios.get.mockRejectedValueOnce({
        response: {
          status: 400,
          data: {
            error: 'BadRequest',
            message: 'Invalid tick range',
            code: 400,
          },
        },
      });

      // Make the request and expect it to be rejected
      await expect(
        axios.get(
          `http://localhost:15888/connectors/${CONNECTOR}/${PROTOCOL}/quote-position`,
          {
            params: {
              network: NETWORK,
              poolAddress: TEST_POOL,
              lowerTick: 100,
              upperTick: 50, // Invalid: upper < lower
              baseTokenAmount: 1.0,
              quoteTokenAmount: 2340.5,
            },
          },
        ),
      ).rejects.toMatchObject({
        response: {
          status: 400,
          data: {
            error: 'BadRequest',
            message: expect.stringContaining('Invalid tick range'),
          },
        },
      });
    });
  });

  describe('Open Position Endpoint', () => {
    test('returns successful position opening', async () => {
      const mockResponse = {
        signature:
          '0xabcd1234567890abcdef1234567890abcdef1234567890abcdef1234567890ab',
        positionId: '345678',
        poolAddress: TEST_POOL,
        lowerTick: -887272,
        upperTick: 887272,
        liquidity: '680000000000000000',
        baseTokenAmount: 1.0,
        quoteTokenAmount: 2340.5,
        fee: 0.003,
      };

      // Setup mock axios
      axios.post.mockResolvedValueOnce({
        status: 200,
        data: mockResponse,
      });

      // Make the request
      const response = await axios.post(
        `http://localhost:15888/connectors/${CONNECTOR}/${PROTOCOL}/open-position`,
        {
          network: NETWORK,
          poolAddress: TEST_POOL,
          lowerTick: -887272,
          upperTick: 887272,
          baseTokenAmount: 1.0,
          quoteTokenAmount: 2340.5,
          wallet: TEST_WALLET,
        },
      );

      // Validate the response
      expect(response.status).toBe(200);
      expect(response.data.signature).toBeDefined();
      expect(response.data.positionId).toBeDefined();
      expect(response.data.liquidity).toBeDefined();
    });

    test('handles insufficient balance error', async () => {
      // Setup mock axios with error response
      axios.post.mockRejectedValueOnce({
        response: {
          status: 400,
          data: {
            error: 'BadRequest',
            message: 'Insufficient balance for WETH',
            code: 400,
          },
        },
      });

      // Make the request and expect it to be rejected
      await expect(
        axios.post(
          `http://localhost:15888/connectors/${CONNECTOR}/${PROTOCOL}/open-position`,
          {
            network: NETWORK,
            poolAddress: TEST_POOL,
            lowerTick: -887272,
            upperTick: 887272,
            baseTokenAmount: 10000.0, // Large amount
            quoteTokenAmount: 23405000.0,
            wallet: TEST_WALLET,
          },
        ),
      ).rejects.toMatchObject({
        response: {
          status: 400,
          data: {
            error: 'BadRequest',
            message: expect.stringContaining('Insufficient balance'),
          },
        },
      });
    });
  });

  describe('Add Liquidity Endpoint', () => {
    test('returns successful liquidity addition to existing position', async () => {
      const mockResponse = {
        signature:
          '0xdef4567890abcdef1234567890abcdef1234567890abcdef1234567890abcd12',
        positionId: '123456',
        liquidity: '340000000000000000',
        baseTokenAmount: 0.5,
        quoteTokenAmount: 1170.25,
        fee: 0.003,
      };

      // Setup mock axios
      axios.post.mockResolvedValueOnce({
        status: 200,
        data: mockResponse,
      });

      // Make the request
      const response = await axios.post(
        `http://localhost:15888/connectors/${CONNECTOR}/${PROTOCOL}/add-liquidity`,
        {
          network: NETWORK,
          positionId: '123456',
          baseTokenAmount: 0.5,
          quoteTokenAmount: 1170.25,
          wallet: TEST_WALLET,
        },
      );

      // Validate the response
      expect(response.status).toBe(200);
      expect(response.data.signature).toBeDefined();
      expect(response.data.positionId).toBe('123456');
      expect(response.data.liquidity).toBeDefined();
    });
  });

  describe('Remove Liquidity Endpoint', () => {
    test('returns successful liquidity removal', async () => {
      const mockResponse = {
        signature:
          '0x1234abcd5678efgh1234abcd5678efgh1234abcd5678efgh1234abcd5678efgh',
        positionId: '123456',
        baseTokenAmount: 0.75,
        quoteTokenAmount: 1755.375,
        liquidityRemoved: '500000000000000000',
        fee: 0.003,
      };

      // Setup mock axios
      axios.post.mockResolvedValueOnce({
        status: 200,
        data: mockResponse,
      });

      // Make the request
      const response = await axios.post(
        `http://localhost:15888/connectors/${CONNECTOR}/${PROTOCOL}/remove-liquidity`,
        {
          network: NETWORK,
          positionId: '123456',
          liquidity: '500000000000000000',
          wallet: TEST_WALLET,
        },
      );

      // Validate the response
      expect(response.status).toBe(200);
      expect(response.data.signature).toBeDefined();
      expect(response.data.baseTokenAmount).toBeGreaterThan(0);
      expect(response.data.quoteTokenAmount).toBeGreaterThan(0);
      expect(response.data.liquidityRemoved).toBe('500000000000000000');
    });
  });

  describe('Close Position Endpoint', () => {
    test('returns successful position closure', async () => {
      const mockResponse = {
        signature:
          '0xaaaa1111bbbb2222cccc3333dddd4444eeee5555ffff6666aaaa7777bbbb8888',
        positionId: '123456',
        baseTokenAmount: 1.5,
        quoteTokenAmount: 3510.75,
        feeBaseAmount: 0.001,
        feeQuoteAmount: 2.34,
      };

      // Setup mock axios
      axios.post.mockResolvedValueOnce({
        status: 200,
        data: mockResponse,
      });

      // Make the request
      const response = await axios.post(
        `http://localhost:15888/connectors/${CONNECTOR}/${PROTOCOL}/close-position`,
        {
          network: NETWORK,
          positionId: '123456',
          wallet: TEST_WALLET,
        },
      );

      // Validate the response
      expect(response.status).toBe(200);
      expect(response.data.signature).toBeDefined();
      expect(response.data.positionId).toBe('123456');
      expect(response.data.baseTokenAmount).toBeGreaterThan(0);
      expect(response.data.quoteTokenAmount).toBeGreaterThan(0);
    });
  });

  describe('Collect Fees Endpoint', () => {
    test('returns successful fee collection', async () => {
      const mockResponse = {
        signature:
          '0x9999888877776666555544443333222211110000aaaabbbbccccddddeeeeffff',
        positionId: '123456',
        feeBaseAmount: 0.001,
        feeQuoteAmount: 2.34,
      };

      // Setup mock axios
      axios.post.mockResolvedValueOnce({
        status: 200,
        data: mockResponse,
      });

      // Make the request
      const response = await axios.post(
        `http://localhost:15888/connectors/${CONNECTOR}/${PROTOCOL}/collect-fees`,
        {
          network: NETWORK,
          positionId: '123456',
          wallet: TEST_WALLET,
        },
      );

      // Validate the response
      expect(response.status).toBe(200);
      expect(response.data.signature).toBeDefined();
      expect(response.data.feeBaseAmount).toBeGreaterThanOrEqual(0);
      expect(response.data.feeQuoteAmount).toBeGreaterThanOrEqual(0);
    });
  });
});<|MERGE_RESOLUTION|>--- conflicted
+++ resolved
@@ -297,14 +297,9 @@
         baseTokenBalanceChange: 1.0, // Positive for BUY
         quoteTokenBalanceChange: -mockSellResponse.quoteTokenBalanceChange, // Negative for BUY
         // For BUY: price = quote needed / base received
-<<<<<<< HEAD
-        price: mockSellResponse.estimatedAmountOut / mockSellResponse.estimatedAmountIn,
-        computeUnits: 180000,
-=======
         price:
           mockSellResponse.estimatedAmountOut /
           mockSellResponse.estimatedAmountIn,
->>>>>>> d85592d9
       };
 
       // Setup mock axios
