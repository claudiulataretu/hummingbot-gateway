--- conflicted
+++ resolved
@@ -149,7 +149,6 @@
           description: 'Bad request response.'
         '404':
           description: 'Not found response.'
-<<<<<<< HEAD
   /clob/batchOrders:
     post:
       tags:
@@ -256,8 +255,6 @@
           description: 'Bad request response.'
         '404':
           description: 'Not found response.'
-=======
->>>>>>> aa9ef711
   /clob/estimateGas:
     post:
       tags:
