--- conflicted
+++ resolved
@@ -24,16 +24,10 @@
     configurationPath: meteora.yml
     schemaPath: meteora-schema.json
 
-<<<<<<< HEAD
-  $namespace kujira:
-    configurationPath: kujira.yml
-    schemaPath: kujira-schema.json
+  $namespace raydium:
+    configurationPath: raydium.yml
+    schemaPath: raydium-schema.json
 
   $namespace multiversx:
     configurationPath: multiversx.yml
-    schemaPath: multiversx-schema.json
-=======
-  $namespace raydium:
-    configurationPath: raydium.yml
-    schemaPath: raydium-schema.json
->>>>>>> 9db80386
+    schemaPath: multiversx-schema.json