--- conflicted
+++ resolved
@@ -136,12 +136,9 @@
     configurationPath: balancer.yml
     schemaPath: cronos-connector-schema.json
 
-<<<<<<< HEAD
   $namespace solana:
     configurationPath: solana.yml
     schemaPath: solana-schema.json
-=======
   $namespace telos:
     configurationPath: telos.yml
-    schemaPath: ethereum-schema.json
->>>>>>> bd5573e2
+    schemaPath: ethereum-schema.json