import { Contract } from '@ethersproject/contracts';
import { BigNumber } from 'ethers';
import { FastifyPluginAsync } from 'fastify';

import { Ethereum } from '../../../chains/ethereum/ethereum';
import {
  GetPositionInfoRequestType,
  GetPositionInfoRequest,
  PositionInfo,
  PositionInfoSchema,
} from '../../../schemas/amm-schema';
import { logger } from '../../../services/logger';
import { Uniswap } from '../uniswap';
import { IUniswapV2PairABI } from '../uniswap.contracts';
import { formatTokenAmount } from '../uniswap.utils';

export async function checkLPAllowance(
  ethereum: any,
  wallet: any,
  poolAddress: string,
  routerAddress: string,
  requiredAmount: BigNumber,
): Promise<void> {
  const lpTokenContract = ethereum.getContract(poolAddress, wallet);
  const lpAllowance = await ethereum.getERC20Allowance(
    lpTokenContract,
    wallet,
    routerAddress,
    18, // LP tokens typically have 18 decimals
  );
  const currentLpAllowance = BigNumber.from(lpAllowance.value);
  if (currentLpAllowance.lt(requiredAmount)) {
    throw new Error(
      `Insufficient LP token allowance. Please approve at least ${formatTokenAmount(requiredAmount.toString(), 18)} LP tokens (${poolAddress}) for the Uniswap router (${routerAddress})`,
    );
  }
}

export const positionInfoRoute: FastifyPluginAsync = async (fastify) => {
  const walletAddressExample = await Ethereum.getWalletAddressExample();

  fastify.get<{
    Querystring: GetPositionInfoRequestType;
    Reply: PositionInfo;
  }>(
    '/position-info',
    {
      schema: {
        description: 'Get position information for a Uniswap V2 pool',
        tags: ['uniswap/amm'],
        querystring: {
          ...GetPositionInfoRequest,
          properties: {
            network: { type: 'string', default: 'base' },
<<<<<<< HEAD
            walletAddress: { type: 'string', examples: [firstWalletAddress] },
=======
            walletAddress: { type: 'string', examples: [walletAddressExample] },
            poolAddress: {
              type: 'string',
              examples: [''],
            },
            baseToken: { type: 'string', examples: ['WETH'] },
            quoteToken: { type: 'string', examples: ['USDC'] },
>>>>>>> 7f63d829
          },
        },
        response: {
          200: PositionInfoSchema,
        },
      },
    },
    async (request) => {
      try {
        const {
          network,
          poolAddress,
          walletAddress: requestedWalletAddress,
        } = request.query;

        const networkToUse = network;

        // Validate essential parameters
        if (!poolAddress) {
          throw fastify.httpErrors.badRequest('Pool address is required');
        }

        // Get Uniswap and Ethereum instances
        const uniswap = await Uniswap.getInstance(networkToUse);
        const ethereum = await Ethereum.getInstance(networkToUse);

        // Get wallet address - either from request or first available
        let walletAddress = requestedWalletAddress;
        if (!walletAddress) {
          walletAddress = await uniswap.getFirstWalletAddress();
          if (!walletAddress) {
            throw fastify.httpErrors.badRequest(
              'No wallet address provided and no default wallet found',
            );
          }
          logger.info(`Using first available wallet address: ${walletAddress}`);
        }

        // Get the pair contract
        const pairContract = new Contract(
          poolAddress,
          IUniswapV2PairABI.abi,
          ethereum.provider,
        );

        // Get LP token balance for the wallet
        const lpBalance = await pairContract.balanceOf(walletAddress);

        // Get token addresses from the pair
        const [token0, token1] = await Promise.all([
          pairContract.token0(),
          pairContract.token1(),
        ]);

        // Get token objects by address
        const baseTokenObj = uniswap.getTokenByAddress(token0);
        const quoteTokenObj = uniswap.getTokenByAddress(token1);

        if (!baseTokenObj || !quoteTokenObj) {
          throw fastify.httpErrors.badRequest(
            'Token information not found for pool',
          );
        }

        // If no position, return early
        if (lpBalance.isZero()) {
          return {
            poolAddress,
            walletAddress,
            baseTokenAddress: baseTokenObj.address,
            quoteTokenAddress: quoteTokenObj.address,
            lpTokenAmount: 0,
            baseTokenAmount: 0,
            quoteTokenAmount: 0,
            price: 0,
          };
        }

        // Get total supply and reserves
        const [totalSupply, reserves] = await Promise.all([
          pairContract.totalSupply(),
          pairContract.getReserves(),
        ]);

        // Determine which token is base and which is quote
        const token0IsBase =
          token0.toLowerCase() === baseTokenObj.address.toLowerCase();

        // Calculate user's share of the pool
        const userShare =
          lpBalance.mul(10000).div(totalSupply).toNumber() / 10000; // Convert to percentage

        // Calculate token amounts
        const baseTokenReserve = token0IsBase ? reserves[0] : reserves[1];
        const quoteTokenReserve = token0IsBase ? reserves[1] : reserves[0];

        const userBaseTokenAmount = baseTokenReserve
          .mul(lpBalance)
          .div(totalSupply);
        const userQuoteTokenAmount = quoteTokenReserve
          .mul(lpBalance)
          .div(totalSupply);

        // Calculate price (quoteToken per baseToken)
        const baseTokenAmountFloat = formatTokenAmount(
          baseTokenReserve.toString(),
          baseTokenObj.decimals,
        );
        const quoteTokenAmountFloat = formatTokenAmount(
          quoteTokenReserve.toString(),
          quoteTokenObj.decimals,
        );
        const price = quoteTokenAmountFloat / baseTokenAmountFloat;

        // Format for response
        logger.info(`Raw LP balance: ${lpBalance.toString()}`);
        logger.info(`Total supply: ${totalSupply.toString()}`);

        const formattedLpAmount = formatTokenAmount(lpBalance.toString(), 18); // LP tokens have 18 decimals
        const formattedBaseAmount = formatTokenAmount(
          userBaseTokenAmount.toString(),
          baseTokenObj.decimals,
        );
        const formattedQuoteAmount = formatTokenAmount(
          userQuoteTokenAmount.toString(),
          quoteTokenObj.decimals,
        );

        logger.info(`Formatted LP amount: ${formattedLpAmount}`);
        logger.info(`Formatted base amount: ${formattedBaseAmount}`);
        logger.info(`Formatted quote amount: ${formattedQuoteAmount}`);

        return {
          poolAddress,
          walletAddress,
          baseTokenAddress: baseTokenObj.address,
          quoteTokenAddress: quoteTokenObj.address,
          lpTokenAmount: formattedLpAmount,
          baseTokenAmount: formattedBaseAmount,
          quoteTokenAmount: formattedQuoteAmount,
          price,
        };
      } catch (e) {
        logger.error(e);
        if (e.statusCode) {
          throw e;
        }
        throw fastify.httpErrors.internalServerError(
          'Failed to get position info',
        );
      }
    },
  );
};

export default positionInfoRoute;<|MERGE_RESOLUTION|>--- conflicted
+++ resolved
@@ -52,9 +52,6 @@
           ...GetPositionInfoRequest,
           properties: {
             network: { type: 'string', default: 'base' },
-<<<<<<< HEAD
-            walletAddress: { type: 'string', examples: [firstWalletAddress] },
-=======
             walletAddress: { type: 'string', examples: [walletAddressExample] },
             poolAddress: {
               type: 'string',
@@ -62,7 +59,6 @@
             },
             baseToken: { type: 'string', examples: ['WETH'] },
             quoteToken: { type: 'string', examples: ['USDC'] },
->>>>>>> 7f63d829
           },
         },
         response: {
