--- conflicted
+++ resolved
@@ -26,15 +26,10 @@
 import { Celo } from '../../chains/celo/celo';
 
 export class UniswapLPHelper {
-<<<<<<< HEAD
-  protected chain: Ethereum | Polygon | BinanceSmartChain | Avalanche;
-=======
-  protected chain: Ethereum | Celo;
->>>>>>> 2776eccf
+  protected chain: Ethereum | Polygon | BinanceSmartChain | Avalanche | Celo;
   protected chainId;
   private _factory: string;
   private _router: string;
-  private _factory: string;
   private _nftManager: string;
   private _ttl: number;
   private _routerAbi: ContractInterface;
@@ -48,13 +43,14 @@
   constructor(chain: string, network: string) {
     if (chain === 'ethereum') {
       this.chain = Ethereum.getInstance(network);
-<<<<<<< HEAD
     } else if (chain === 'polygon') {
       this.chain = Polygon.getInstance(network);
     } else if (chain === 'binance-smart-chain') {
       this.chain = BinanceSmartChain.getInstance(network);
     } else if (chain === 'avalanche') { 
       this.chain = Avalanche.getInstance(network);
+    } else if (chain === 'celo') {
+      this.chain = Celo.getInstance(network);
     } else {
       throw new Error('Unsupported chain');
     }
@@ -70,20 +66,6 @@
     this._router =
       UniswapConfig.config.uniswapV3SmartOrderRouterAddress(chain, network);
     this._nftManager = UniswapConfig.config.uniswapV3NftManagerAddress(chain, network);
-=======
-    } else {
-      this.chain = Celo.getInstance(network);
-    }
-    this.chainId = this.chain.chainId;
-    this._alphaRouter = new AlphaRouter({
-      chainId: this.chainId,
-      provider: this.chain.provider,
-    });
-    this._router =
-      UniswapConfig.config.uniswapV3SmartOrderRouterAddress(network);
-    this._factory = UniswapConfig.config.uniswapV3FactoryAddress(network);
-    this._nftManager = UniswapConfig.config.uniswapV3NftManagerAddress(network);
->>>>>>> 2776eccf
     this._ttl = UniswapConfig.config.ttl;
     this._routerAbi =
       require('@uniswap/v3-periphery/artifacts/contracts/SwapRouter.sol/SwapRouter.json').abi;
@@ -142,11 +124,7 @@
   }
 
   public async init() {
-<<<<<<< HEAD
     const chainName = this.chain.chainName.toString();
-=======
-    let chainName = this.chain.chainName.toString()
->>>>>>> 2776eccf
     if (!this.chain.ready())
       throw new InitializationError(
         SERVICE_UNITIALIZED_ERROR_MESSAGE(chainName),
@@ -445,11 +423,7 @@
         `One of the tokens in this position isn't recognized. $token0: ${token0}, $token1: ${token1}`
       );
     }
-<<<<<<< HEAD
     const poolAddress = uniV3.Pool.getAddress(token0, token1, fee, undefined, factoryAddress);
-=======
-    const poolAddress = uniV3.Pool.getAddress(token0, token1, fee, undefined, this._factory);
->>>>>>> 2776eccf
     const poolData = await this.getPoolState(poolAddress, fee);
     const position = new uniV3.Position({
       pool: new uniV3.Pool(
