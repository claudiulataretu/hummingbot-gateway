/* eslint-disable no-inner-declarations */
/* eslint-disable @typescript-eslint/ban-types */
import { Router, Response } from 'express';
import { asyncHandler } from '../services/error-handler';
import { DefiraConfig } from './defira/defira.config';
import { MadMeerkatConfig } from './mad_meerkat/mad_meerkat.config';
import { OpenoceanConfig } from './openocean/openocean.config';
import { PangolinConfig } from './pangolin/pangolin.config';
import { PerpConfig } from './perp/perp.config';
import { QuickswapConfig } from './quickswap/quickswap.config';
import { SushiswapConfig } from './sushiswap/sushiswap.config';
import { TraderjoeConfig } from './traderjoe/traderjoe.config';
import { UniswapConfig } from './uniswap/uniswap.config';
import { VVSConfig } from './vvs/vvs.config';
import { RefConfig } from './ref/ref.config';
import { PancakeSwapConfig } from './pancakeswap/pancakeswap.config';
import { InjectiveCLOBConfig } from './injective/injective.clob.config';
import { XsswapConfig } from './xsswap/xsswap.config';
import { ConnectorsResponse } from './connectors.request';
import { DexalotCLOBConfig } from './dexalot/dexalot.clob.config';
import { TinymanConfig } from './tinyman/tinyman.config';
import { PlentyConfig } from './plenty/plenty.config';
<<<<<<< HEAD
import { XRPLCLOBConfig } from './xrpl/xrpl.clob.config';
=======
import { KujiraConfig } from './kujira/kujira.config';
>>>>>>> 31fe4f66

export namespace ConnectorsRoutes {
  export const router = Router();

  router.get(
    '/',
    asyncHandler(async (_req, res: Response<ConnectorsResponse, {}>) => {
      res.status(200).json({
        connectors: [
          {
            name: 'uniswap',
            trading_type: UniswapConfig.config.tradingTypes('swap'),
            chain_type: UniswapConfig.config.chainType,
            available_networks: UniswapConfig.config.availableNetworks,
          },
          {
            name: 'uniswapLP',
            trading_type: UniswapConfig.config.tradingTypes('LP'),
            chain_type: UniswapConfig.config.chainType,
            available_networks: JSON.parse(
              JSON.stringify(UniswapConfig.config.availableNetworks)
            ),
            additional_spenders: ['uniswap'],
          },
          {
            name: 'pangolin',
            trading_type: PangolinConfig.config.tradingTypes,
            chain_type: PangolinConfig.config.chainType,
            available_networks: PangolinConfig.config.availableNetworks,
          },
          {
            name: 'openocean',
            trading_type: OpenoceanConfig.config.tradingTypes,
            chain_type: OpenoceanConfig.config.chainType,
            available_networks: OpenoceanConfig.config.availableNetworks,
          },
          {
            name: 'quickswap',
            trading_type: QuickswapConfig.config.tradingTypes,
            chain_type: QuickswapConfig.config.chainType,
            available_networks: QuickswapConfig.config.availableNetworks,
          },
          {
            name: 'perp',
            trading_type: PerpConfig.config.tradingTypes('perp'),
            chain_type: PerpConfig.config.chainType,
            available_networks: PerpConfig.config.availableNetworks,
          },
          {
            name: 'sushiswap',
            trading_type: SushiswapConfig.config.tradingTypes,
            chain_type: SushiswapConfig.config.chainType,
            available_networks: SushiswapConfig.config.availableNetworks,
          },
          {
            name: 'traderjoe',
            trading_type: TraderjoeConfig.config.tradingTypes,
            chain_type: TraderjoeConfig.config.chainType,
            available_networks: TraderjoeConfig.config.availableNetworks,
          },
          {
            name: 'defira',
            trading_type: DefiraConfig.config.tradingTypes,
            chain_type: DefiraConfig.config.chainType,
            available_networks: DefiraConfig.config.availableNetworks,
          },
          {
            name: 'mad_meerkat',
            trading_type: MadMeerkatConfig.config.tradingTypes,
            chain_type: MadMeerkatConfig.config.chainType,
            available_networks: MadMeerkatConfig.config.availableNetworks,
          },
          {
            name: 'vvs',
            trading_type: VVSConfig.config.tradingTypes,
            chain_type: VVSConfig.config.chainType,
            available_networks: VVSConfig.config.availableNetworks,
          },
          {
            name: 'ref',
            trading_type: RefConfig.config.tradingTypes,
            chain_type: RefConfig.config.chainType,
            available_networks: RefConfig.config.availableNetworks,
          },
          {
            name: 'pancakeswap',
            trading_type: PancakeSwapConfig.config.tradingTypes,
            chain_type: PancakeSwapConfig.config.chainType,
            available_networks: PancakeSwapConfig.config.availableNetworks,
          },
          {
            name: 'injective',
            trading_type: InjectiveCLOBConfig.config.tradingTypes('spot'),
            chain_type: InjectiveCLOBConfig.config.chainType,
            available_networks: InjectiveCLOBConfig.config.availableNetworks,
            additional_add_wallet_prompts: {
              accountId:
                'Enter your injective sub account id wallet key (input 0 if unsure) >>> ',
            },
          },
          {
            name: 'injective_perpetual',
            trading_type: InjectiveCLOBConfig.config.tradingTypes('perp'),
            chain_type: InjectiveCLOBConfig.config.chainType,
            available_networks: InjectiveCLOBConfig.config.availableNetworks,
            additional_add_wallet_prompts: {
              accountId:
                'Enter your injective sub account id wallet key (input 0 if unsure) >>> ',
            },
          },
          {
            name: 'xswap',
            trading_type: XsswapConfig.config.tradingTypes,
            chain_type: XsswapConfig.config.chainType,
            available_networks: XsswapConfig.config.availableNetworks,
          },
          {
            name: 'dexalot',
            trading_type: DexalotCLOBConfig.config.tradingTypes('spot'),
            chain_type: DexalotCLOBConfig.config.chainType,
            available_networks: DexalotCLOBConfig.config.availableNetworks,
            additional_add_wallet_prompts: {
              api_key:
                'Enter a Dexalot API Key if you have one, otherwise hit return >>> ',
            },
          },
          {
            name: 'tinyman',
            trading_type: TinymanConfig.config.tradingTypes,
            chain_type: TinymanConfig.config.chainType,
            available_networks: TinymanConfig.config.availableNetworks,
          },
          {
            name: 'plenty',
            trading_type: PlentyConfig.config.tradingTypes,
            chain_type: PlentyConfig.config.chainType,
            available_networks: PlentyConfig.config.availableNetworks,
          },
          {
<<<<<<< HEAD
            name: 'xrpl',
            trading_type: XRPLCLOBConfig.config.tradingTypes,
            chain_type: XRPLCLOBConfig.config.chainType,
            available_networks: XRPLCLOBConfig.config.availableNetworks,
=======
            name: 'kujira',
            trading_type: KujiraConfig.config.tradingTypes,
            chain_type: KujiraConfig.config.chainType,
            available_networks: KujiraConfig.config.availableNetworks,
            additional_add_wallet_prompts: {
              accountId:
                'Enter your kujira account number (input 0 if unsure) >>> ',
            },
>>>>>>> 31fe4f66
          },
        ],
      });
    })
  );
}<|MERGE_RESOLUTION|>--- conflicted
+++ resolved
@@ -20,11 +20,8 @@
 import { DexalotCLOBConfig } from './dexalot/dexalot.clob.config';
 import { TinymanConfig } from './tinyman/tinyman.config';
 import { PlentyConfig } from './plenty/plenty.config';
-<<<<<<< HEAD
 import { XRPLCLOBConfig } from './xrpl/xrpl.clob.config';
-=======
 import { KujiraConfig } from './kujira/kujira.config';
->>>>>>> 31fe4f66
 
 export namespace ConnectorsRoutes {
   export const router = Router();
@@ -164,12 +161,12 @@
             available_networks: PlentyConfig.config.availableNetworks,
           },
           {
-<<<<<<< HEAD
             name: 'xrpl',
             trading_type: XRPLCLOBConfig.config.tradingTypes,
             chain_type: XRPLCLOBConfig.config.chainType,
             available_networks: XRPLCLOBConfig.config.availableNetworks,
-=======
+          },
+          {
             name: 'kujira',
             trading_type: KujiraConfig.config.tradingTypes,
             chain_type: KujiraConfig.config.chainType,
@@ -178,7 +175,6 @@
               accountId:
                 'Enter your kujira account number (input 0 if unsure) >>> ',
             },
->>>>>>> 31fe4f66
           },
         ],
       });
