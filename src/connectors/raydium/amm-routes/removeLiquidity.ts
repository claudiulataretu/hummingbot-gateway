import {
  AmmV4Keys,
  CpmmKeys,
  ApiV3PoolInfoStandardItem,
  ApiV3PoolInfoStandardItemCpmm,
  Percent,
} from '@raydium-io/raydium-sdk-v2';
import { VersionedTransaction, Transaction, PublicKey } from '@solana/web3.js';
import BN from 'bn.js';
import Decimal from 'decimal.js';
import { FastifyPluginAsync, FastifyInstance } from 'fastify';

import { Solana, BASE_FEE } from '../../../chains/solana/solana';
import {
  RemoveLiquidityRequest,
  RemoveLiquidityResponse,
  RemoveLiquidityRequestType,
  RemoveLiquidityResponseType,
} from '../../../schemas/amm-schema';
import { logger } from '../../../services/logger';
import { Raydium } from '../raydium';

// Interfaces for SDK responses
interface TokenBurnInfo {
  amount: BN;
  mint: string;
  tokenAccount: string;
}

interface TokenReceiveInfo {
  amount: BN;
  mint: string;
  tokenAccount: string;
}

interface AMMRemoveLiquiditySDKResponse {
  transaction: VersionedTransaction | Transaction;
  tokenBurnInfo?: TokenBurnInfo;
  tokenReceiveInfoA?: TokenReceiveInfo;
  tokenReceiveInfoB?: TokenReceiveInfo;
}

interface CPMMWithdrawLiquiditySDKResponse {
  transaction: VersionedTransaction | Transaction;
  poolMint?: string;
  poolAccount?: string;
  burnAmount?: BN;
  receiveAmountA?: BN;
  receiveAmountB?: BN;
}

async function createRemoveLiquidityTransaction(
  raydium: Raydium,
  ammPoolInfo: any,
  poolInfo: any,
  poolKeys: any,
  lpAmount: BN,
  computeBudgetConfig: { units: number; microLamports: number },
): Promise<VersionedTransaction | Transaction> {
  if (ammPoolInfo.poolType === 'amm') {
    const response: AMMRemoveLiquiditySDKResponse =
      await raydium.raydiumSDK.liquidity.removeLiquidity({
        poolInfo: poolInfo as ApiV3PoolInfoStandardItem,
        poolKeys: poolKeys as AmmV4Keys,
        amountIn: lpAmount,
        txVersion: raydium.txVersion,
        computeBudgetConfig,
      });
    return response.transaction;
  } else if (ammPoolInfo.poolType === 'cpmm') {
    // Use default slippage from Raydium class
    const slippage = new Percent(
      Math.floor(raydium.getSlippagePct() * 100) / 10000,
    );

    const response: CPMMWithdrawLiquiditySDKResponse =
      await raydium.raydiumSDK.cpmm.withdrawLiquidity({
        poolInfo: poolInfo as ApiV3PoolInfoStandardItemCpmm,
        poolKeys: poolKeys as CpmmKeys,
        lpAmount: lpAmount,
        txVersion: raydium.txVersion,
        slippage,
        computeBudgetConfig,
      });
    return response.transaction;
  }
  throw new Error(`Unsupported pool type: ${ammPoolInfo.poolType}`);
}

/**
 * Calculate the LP token amount to remove based on percentage
 */
async function calculateLpAmountToRemove(
  solana: Solana,
  wallet: any,
  _ammPoolInfo: any,
  poolInfo: any,
  poolAddress: string,
  percentageToRemove: number,
): Promise<BN> {
  let lpMint: string;

  // Get LP mint from poolInfo instead of poolKeys
  if (poolInfo.lpMint && poolInfo.lpMint.address) {
    lpMint = poolInfo.lpMint.address;
  } else {
    throw new Error(`Could not find LP mint for pool ${poolAddress}`);
  }

  // Get user's LP token account
  const lpTokenAccounts = await solana.connection.getTokenAccountsByOwner(
    wallet.publicKey,
    { mint: new PublicKey(lpMint) },
  );

  if (lpTokenAccounts.value.length === 0) {
    throw new Error(`No LP token account found for pool ${poolAddress}`);
  }

  // Get LP token balance
  const lpTokenAccount = lpTokenAccounts.value[0].pubkey;
  const accountInfo =
    await solana.connection.getTokenAccountBalance(lpTokenAccount);
  const lpBalance = new BN(
    new Decimal(accountInfo.value.uiAmount)
      .mul(10 ** accountInfo.value.decimals)
      .toFixed(0),
  );

  if (lpBalance.isZero()) {
    throw new Error('LP token balance is zero - nothing to remove');
  }

  // Calculate LP amount to remove based on percentage
  return new BN(
    new Decimal(lpBalance.toString()).mul(percentageToRemove / 100).toFixed(0),
  );
}

async function removeLiquidity(
  _fastify: FastifyInstance,
  network: string,
  walletAddress: string,
  poolAddress: string,
  percentageToRemove: number,
  priorityFeePerCU?: number,
  computeUnits?: number,
): Promise<RemoveLiquidityResponseType> {
  const solana = await Solana.getInstance(network);
  const raydium = await Raydium.getInstance(network);
  const wallet = await solana.getWallet(walletAddress);

  const ammPoolInfo = await raydium.getAmmPoolInfo(poolAddress);
  const [poolInfo, poolKeys] = await raydium.getPoolfromAPI(poolAddress);

  if (percentageToRemove <= 0 || percentageToRemove > 100) {
    throw new Error('Invalid percentageToRemove - must be between 0 and 100');
  }

  // Calculate LP amount to remove
  const lpAmountToRemove = await calculateLpAmountToRemove(
    solana,
    wallet,
    ammPoolInfo,
    poolInfo,
    poolAddress,
    percentageToRemove,
  );

  logger.info(
    `Removing ${percentageToRemove.toFixed(4)}% liquidity from pool ${poolAddress}...`,
  );
  const DEFAULT_COMPUTE_UNITS = 600000;

  // Use provided compute units or default
  const computeUnitsToUse = computeUnits || DEFAULT_COMPUTE_UNITS;

  // Calculate priority fee
  let priorityFeePerCUMicroLamports: number;
  if (priorityFeePerCU !== undefined) {
    // Convert from lamports per CU to microlamports per CU
    priorityFeePerCUMicroLamports = Math.floor(priorityFeePerCU * 1000);
  } else {
    // Default priority fee calculation
    const currentPriorityFee = (await solana.estimateGas()) * 1e9 - BASE_FEE;
    priorityFeePerCUMicroLamports = Math.floor(
      (currentPriorityFee * 1e6) / computeUnitsToUse,
    );
  }

  const transaction = await createRemoveLiquidityTransaction(
    raydium,
    ammPoolInfo,
    poolInfo,
    poolKeys,
    lpAmountToRemove,
    {
      units: computeUnitsToUse,
      microLamports: priorityFeePerCUMicroLamports,
    },
  );

  if (transaction instanceof VersionedTransaction) {
    (transaction as VersionedTransaction).sign([wallet]);
  } else {
    const txAsTransaction = transaction as Transaction;
    const { blockhash, lastValidBlockHeight } =
      await solana.connection.getLatestBlockhash();
    txAsTransaction.recentBlockhash = blockhash;
    txAsTransaction.lastValidBlockHeight = lastValidBlockHeight;
    txAsTransaction.feePayer = wallet.publicKey;
    txAsTransaction.sign(wallet);
  }

  await solana.simulateTransaction(transaction);

  const { confirmed, signature, txData } =
    await solana.sendAndConfirmRawTransaction(transaction);
  if (confirmed && txData) {
    const { baseTokenBalanceChange, quoteTokenBalanceChange } =
      await solana.extractPairBalanceChangesAndFee(
        signature,
        await solana.getToken(poolInfo.mintA.address),
        await solana.getToken(poolInfo.mintB.address),
        wallet.publicKey.toBase58(),
      );

    logger.info(
      `Liquidity removed from pool ${poolAddress}: ${Math.abs(baseTokenBalanceChange).toFixed(4)} ${poolInfo.mintA.symbol}, ${Math.abs(quoteTokenBalanceChange).toFixed(4)} ${poolInfo.mintB.symbol}`,
    );

    return {
      signature,
      status: 1, // CONFIRMED
      data: {
        fee: txData.meta.fee / 1e9,
        baseTokenAmountRemoved: Math.abs(baseTokenBalanceChange),
        quoteTokenAmountRemoved: Math.abs(quoteTokenBalanceChange),
      },
    };
  } else {
    return {
      signature,
      status: 0, // PENDING
    };
  }
}

export const removeLiquidityRoute: FastifyPluginAsync = async (fastify) => {
  const walletAddressExample = await Solana.getWalletAddressExample();

  fastify.post<{
    Body: RemoveLiquidityRequestType;
    Reply: RemoveLiquidityResponseType;
  }>(
    '/remove-liquidity',
    {
      schema: {
        description: 'Remove liquidity from a Raydium AMM/CPMM pool',
        tags: ['raydium/amm'],
<<<<<<< HEAD
        body: RemoveLiquidityRequest,
=======
        body: {
          ...RemoveLiquidityRequest,
          properties: {
            ...RemoveLiquidityRequest.properties,
            network: { type: 'string', default: 'mainnet-beta' },
            walletAddress: { type: 'string', examples: [walletAddressExample] },
            poolAddress: {
              type: 'string',
              examples: ['6UmmUiYoBjSrhakAobJw8BvkmJtDVxaeBtbt7rxWo1mg'],
            }, // AMM RAY-USDC
            baseToken: { type: 'string', examples: ['SOL'] },
            quoteToken: { type: 'string', examples: ['USDC'] },
            percentageToRemove: { type: 'number', examples: [100] },
          },
        },
>>>>>>> 7f63d829
        response: {
          200: RemoveLiquidityResponse,
        },
      },
    },
    async (request) => {
      try {
        const { network, walletAddress, poolAddress, percentageToRemove } =
          request.body;

        return await removeLiquidity(
          fastify,
          network,
          walletAddress,
          poolAddress,
          percentageToRemove,
          request.body.priorityFeePerCU,
          request.body.computeUnits,
        );
      } catch (e) {
        logger.error(e);
        throw fastify.httpErrors.internalServerError('Internal server error');
      }
    },
  );
};

export default removeLiquidityRoute;<|MERGE_RESOLUTION|>--- conflicted
+++ resolved
@@ -258,25 +258,7 @@
       schema: {
         description: 'Remove liquidity from a Raydium AMM/CPMM pool',
         tags: ['raydium/amm'],
-<<<<<<< HEAD
         body: RemoveLiquidityRequest,
-=======
-        body: {
-          ...RemoveLiquidityRequest,
-          properties: {
-            ...RemoveLiquidityRequest.properties,
-            network: { type: 'string', default: 'mainnet-beta' },
-            walletAddress: { type: 'string', examples: [walletAddressExample] },
-            poolAddress: {
-              type: 'string',
-              examples: ['6UmmUiYoBjSrhakAobJw8BvkmJtDVxaeBtbt7rxWo1mg'],
-            }, // AMM RAY-USDC
-            baseToken: { type: 'string', examples: ['SOL'] },
-            quoteToken: { type: 'string', examples: ['USDC'] },
-            percentageToRemove: { type: 'number', examples: [100] },
-          },
-        },
->>>>>>> 7f63d829
         response: {
           200: RemoveLiquidityResponse,
         },
