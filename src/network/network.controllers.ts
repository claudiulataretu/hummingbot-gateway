import { StatusRequest, StatusResponse } from './network.requests';
import { Avalanche } from '../chains/avalanche/avalanche';
import { BinanceSmartChain } from '../chains/binance-smart-chain/binance-smart-chain';
import { Ethereum } from '../chains/ethereum/ethereum';
import { Harmony } from '../chains/harmony/harmony';
import { Polygon } from '../chains/polygon/polygon';
import { Celo } from '../chains/celo/celo';
import { Xdc } from '../chains/xdc/xdc';
import { Tezos } from '../chains/tezos/tezos';
import { Telos } from '../chains/telos/telos';
import {
  HttpException,
  UNKNOWN_CHAIN_ERROR_CODE,
  UNKNOWN_KNOWN_CHAIN_ERROR_MESSAGE,
} from '../services/error-handler';
import { Cronos } from '../chains/cronos/cronos';
import { Algorand } from '../chains/algorand/algorand';
import {
  getInitializedChain,
  UnsupportedChainException,
} from '../services/connection-manager';
import { Osmosis } from '../chains/osmosis/osmosis';
<<<<<<< HEAD
import { XRPL } from '../chains/xrpl/xrpl';
import { EthereumClassicChain } from '../chains/ethereum-classic/ethereum-classic';
=======
>>>>>>> 6439cd25

export async function getStatus(
  req: StatusRequest,
): Promise<StatusResponse | StatusResponse[]> {
  const statuses: StatusResponse[] = [];
  let connections: any[] = [];
  let chain: string;
  let chainId: number;
  let network: string;
  let rpcUrl: string;
  let currentBlockNumber: number | undefined;
  let nativeCurrency: string;

  if (req.chain) {
    try {
      connections.push(
        await getInitializedChain(req.chain, req.network as string),
      );
    } catch (e) {
      if (e instanceof UnsupportedChainException) {
        throw new HttpException(
          500,
          UNKNOWN_KNOWN_CHAIN_ERROR_MESSAGE(req.chain),
          UNKNOWN_CHAIN_ERROR_CODE,
        );
      }
      throw e;
    }
  } else {
    const algorandConnections = Algorand.getConnectedInstances();
    connections = connections.concat(
      algorandConnections ? Object.values(algorandConnections) : [],
    );

    const avalancheConnections = Avalanche.getConnectedInstances();
    connections = connections.concat(
      avalancheConnections ? Object.values(avalancheConnections) : [],
    );

    const harmonyConnections = Harmony.getConnectedInstances();
    connections = connections.concat(
      harmonyConnections ? Object.values(harmonyConnections) : [],
    );

    const ethereumConnections = Ethereum.getConnectedInstances();
    connections = connections.concat(
      ethereumConnections ? Object.values(ethereumConnections) : [],
    );

    const polygonConnections = Polygon.getConnectedInstances();
    connections = connections.concat(
      polygonConnections ? Object.values(polygonConnections) : [],
    );

    const xdcConnections = Xdc.getConnectedInstances();
    connections = connections.concat(
      xdcConnections ? Object.values(xdcConnections) : [],
    );

    const cronosConnections = Cronos.getConnectedInstances();
    connections = connections.concat(
      cronosConnections ? Object.values(cronosConnections) : [],
    );

    const celoConnections = Celo.getConnectedInstances();
    connections = connections.concat(
      celoConnections ? Object.values(celoConnections) : []
    );

    const bscConnections = BinanceSmartChain.getConnectedInstances();
    connections = connections.concat(
      bscConnections ? Object.values(bscConnections) : [],
    );

    const tezosConnections = Tezos.getConnectedInstances();
    connections = connections.concat(
      tezosConnections ? Object.values(tezosConnections) : [],
    );

    const telosConnections = Telos.getConnectedInstances();
    connections = connections.concat(
      telosConnections ? Object.values(telosConnections) : [],
    );

    const osmosisConnections = Osmosis.getConnectedInstances();
    connections = connections.concat(
      osmosisConnections ? Object.values(osmosisConnections) : [],
    );

    const etcConnections = EthereumClassicChain.getConnectedInstances();
    connections = connections.concat(
      etcConnections ? Object.values(etcConnections) : []
    );
  }

  for (const connection of connections) {
    chain = connection.chain;
    chainId = connection.chainId;
    network = connection.network;
    rpcUrl = connection.rpcUrl;
    nativeCurrency = connection.nativeTokenSymbol;

    try {
      currentBlockNumber = await connection.getCurrentBlockNumber();
    } catch (_e) {
      if (await connection.provider.getNetwork()) currentBlockNumber = 1; // necessary for connectors like hedera that do not have concept of blocknumber
    }
    statuses.push({
      chain,
      chainId,
      network,
      rpcUrl,
      currentBlockNumber,
      nativeCurrency,
    });
  }

  return req.chain ? statuses[0] : statuses;
}<|MERGE_RESOLUTION|>--- conflicted
+++ resolved
@@ -20,11 +20,8 @@
   UnsupportedChainException,
 } from '../services/connection-manager';
 import { Osmosis } from '../chains/osmosis/osmosis';
-<<<<<<< HEAD
-import { XRPL } from '../chains/xrpl/xrpl';
+
 import { EthereumClassicChain } from '../chains/ethereum-classic/ethereum-classic';
-=======
->>>>>>> 6439cd25
 
 export async function getStatus(
   req: StatusRequest,
