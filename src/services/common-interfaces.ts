import {
  Transaction,
  Wallet,
  ContractInterface,
  BigNumber,
  ethers,
} from 'ethers';
import { CurrencyAmount, Token, Trade as TradeUniswap } from '@uniswap/sdk';
import { Trade } from '@uniswap/router-sdk';
import { Trade as UniswapV3Trade } from '@uniswap/v3-sdk';
import {
  TradeType,
  Currency,
  CurrencyAmount as UniswapCoreCurrencyAmount,
  Token as UniswapCoreToken,
  Fraction as UniswapFraction,
} from '@uniswap/sdk-core';
<<<<<<< HEAD
import {
  Token as TokenPangolin,
  CurrencyAmount as CurrencyAmountPangolin,
  Trade as TradePangolin,
  Fraction as PangolinFraction,
} from '@pangolindex/sdk';
import {
  Token as TokenQuickswap,
  CurrencyAmount as CurrencyAmountQuickswap,
  Trade as TradeQuickswap,
  Fraction as QuickswapFraction,
} from 'quickswap-sdk';
import {
  Trade as SushiswapTrade,
  Token as SushiToken,
  CurrencyAmount as SushiCurrencyAmount,
  TradeType as SushiTradeType,
  Currency as SushiCurrency,
  Fraction as SushiFraction,
} from '@sushiswap/sdk';
import {
  Token as TokenTraderjoe,
  CurrencyAmount as CurrencyAmountTraderjoe,
  Trade as TradeTraderjoe,
  Fraction as TraderjoeFraction,
} from '@traderjoe-xyz/sdk';
import {
  Token as MMFToken,
  TokenAmount as MMFTokenAmount,
  Pair as MMFPair,
  CurrencyAmount as CurrencyAmountMMF,
  Trade as MMFTrade,
  Fraction as FractionMMF,
  Percent as MMFPercent,
  Currency as MMFCurrency,
  TradeOptions as MMFTradeOptions,
  TradeOptionsDeadline as MMFTradeOptionsDeadline,
  SwapParameters as MMFSwapParameters,
} from '@crocswap/sdk';
import {
  Token as VVSToken,
  TokenAmount as VVSTokenAmount,
  Pair as VVSPair,
  CurrencyAmount as CurrencyAmountVVS,
  Trade as VVSTrade,
  Fraction as FractionVVS,
  Percent as VVSPercent,
  Currency as VVSCurrency,
  TradeOptions as VVSTradeOptions,
  TradeOptionsDeadline as VVSTradeOptionsDeadline,
  SwapParameters as VVSSwapParameters,
} from 'vvs-sdk';
import {
  Token as PancakeSwapToken,
  CurrencyAmount as PancakeSwapCurrencyAmount,
  Trade as PancakeSwapTrade,
  Fraction as PancakeSwapFraction,
} from '@pancakeswap/sdk';
import {
  Token as TokenXsswap,
  CurrencyAmount as CurrencyAmountXsswap,
  Trade as TradeXsswap,
  Fraction as XsswapFraction,
} from 'xsswap-sdk';
import { PerpPosition } from '../connectors/perp/perp';
import { XdcBase } from '../chains/xdc/xdc.base';
import { NearBase } from '../chains/near/near.base';
import { TezosBase } from '../chains/tezos/tezos.base';
import { Account, Contract as NearContract } from 'near-api-js';
import { EstimateSwapView, TokenMetadata } from 'coinalpha-ref-sdk';
import { FinalExecutionOutcome } from 'near-api-js/lib/providers';
import {
  ClobDeleteOrderRequest,
  ClobGetOrderRequest,
  ClobGetOrderResponse,
  ClobMarketsRequest,
  ClobOrderbookRequest,
  ClobPostOrderRequest,
  ClobTickerRequest,
} from '../clob/clob.requests';
import { BalanceRequest } from '../network/network.requests';
import { TradeV2 } from '@traderjoe-xyz/sdk-v2';
import { CurveTrade } from '../connectors/curve/curve';
import {
  MultiversxBase,
  TokenInfo,
} from '../chains/multiversx/multiversx-base';
import { ExpectedTrade as MXVExpectedTrade } from '../connectors/xexchange/xexchange';
import { Transaction as TransactionMVX } from '@multiversx/sdk-core';
import { UserSigner } from '@multiversx/sdk-wallet/out';
import { BigNumber as BigNumberJS } from 'bignumber.js';
=======
import { BalanceRequest } from '../chains/chain.requests';
import { Type, Static } from '@sinclair/typebox';
>>>>>>> 9db80386

export type Tokenish =
  | Token
  | UniswapCoreToken;

export type UniswapishTrade =
  | Trade<Currency, Currency, TradeType>
  | UniswapV3Trade<Currency, UniswapCoreToken, TradeType>
  | TradeUniswap;

export type UniswapishAmount =
  | CurrencyAmount
  | UniswapCoreCurrencyAmount<Currency>
  | UniswapFraction;

export type Fractionish =
  | UniswapFraction;

export interface ExpectedTrade {
  trade: UniswapishTrade;
  expectedAmount: UniswapishAmount;
}

export interface Uniswapish {
  /**
   * Router address.
   */
  router: string;

  /**
   * Router smart contract ABI.
   */
  routerAbi: ContractInterface;

  /**
   * Interface for decoding transaction logs
   */
  abiDecoder?: any;

  /**
   * Default gas estiamte for swap transactions.
   */
  gasLimitEstimate: number;

  /**
   * Default time-to-live for swap transactions, in seconds.
   */
  ttl: number;

  init(): Promise<void>;

  ready(): boolean;

  balances?(req: BalanceRequest): Promise<Record<string, string>>;

  /**
   * Given a token's address, return the connector's native representation of
   * the token.
   *
   * @param address Token address
   */
  getTokenByAddress(address: string): Tokenish;

  /**
   * Given the amount of `baseToken` to put into a transaction, calculate the
   * amount of `quoteToken` that can be expected from the transaction.
   *
   * This is typically used for calculating token sell prices.
   *
   * @param baseToken Token input for the transaction
   * @param quoteToken Output from the transaction
   * @param amount Amount of `baseToken` to put into the transaction
   */
  estimateSellTrade(
    baseToken: Tokenish,
    quoteToken: Tokenish,
    amount: BigNumber,
    allowedSlippage?: string,
    poolId?: string,
  ): Promise<ExpectedTrade>;

  /**
   * Given the amount of `baseToken` desired to acquire from a transaction,
   * calculate the amount of `quoteToken` needed for the transaction.
   *
   * This is typically used for calculating token buy prices.
   *
   * @param quoteToken Token input for the transaction
   * @param baseToken Token output from the transaction
   * @param amount Amount of `baseToken` desired from the transaction
   */
  estimateBuyTrade(
    quoteToken: Tokenish,
    baseToken: Tokenish,
    amount: BigNumber,
    allowedSlippage?: string,
    poolId?: string,
  ): Promise<ExpectedTrade>;

  /**
   * Given a wallet and a Uniswap-ish trade, try to execute it on blockchain.
   *
   * @param wallet Wallet
   * @param trade Expected trade
   * @param gasPrice Base gas price, for pre-EIP1559 transactions
   * @param uniswapRouter Router smart contract address
   * @param ttl How long the swap is valid before expiry, in seconds
   * @param abi Router contract ABI
   * @param gasLimit Gas limit
   * @param nonce (Optional) EVM transaction nonce
   * @param maxFeePerGas (Optional) Maximum total fee per gas you want to pay
   * @param maxPriorityFeePerGas (Optional) Maximum tip per gas you want to pay
   */
  executeTrade(
    wallet: Wallet,
    trade: UniswapishTrade,
    gasPrice: number,
    uniswapRouter: string,
    ttl: number,
    abi: ContractInterface,
    gasLimit: number,
    nonce?: number,
    maxFeePerGas?: BigNumber,
    maxPriorityFeePerGas?: BigNumber,
    allowedSlippage?: string,
    poolId?: string,
  ): Promise<Transaction>;
}

<<<<<<< HEAD
export interface XExchangeish {
  /**
   * Router address.
   */
  router: string;

  /**
   * Default gas estiamte for swap transactions.
   */
  gasLimitEstimate: number;

  /**
   * Default time-to-live for swap transactions, in seconds.
   */
  ttl: number;

  init(): Promise<void>;

  ready(): boolean;

  balances?(req: BalanceRequest): Promise<Record<string, string>>;

  getPrice(baseToken: TokenInfo, quoteToken: TokenInfo): Promise<string>;

  /**
   * Given the amount of `baseToken` to put into a transaction, calculate the
   * amount of `quoteToken` that can be expected from the transaction.
   *
   * This is typically used for calculating token sell prices.
   *
   * @param baseToken Token input for the transaction
   * @param quoteToken Output from the transaction
   * @param amount Amount of `baseToken` to put into the transaction
   */
  estimateSellTrade(
    baseToken: string,
    quoteToken: string,
    amount: BigNumberJS,
    allowedSlippage?: string
  ): Promise<{
    trade: any;
    expectedAmount: string;
  }>;

  /**
   * Given the amount of `baseToken` desired to acquire from a transaction,
   * calculate the amount of `quoteToken` needed for the transaction.
   *
   * This is typically used for calculating token buy prices.
   *
   * @param quoteToken Token input for the transaction
   * @param baseToken Token output from the transaction
   * @param amount Amount of `baseToken` desired from the transaction
   */
  estimateBuyTrade(
    quoteToken: string,
    baseToken: string,
    amount: BigNumberJS,
    allowedSlippage?: string
  ): Promise<{
    trade: any;
    expectedAmount: string;
  }>;

  /**
   * Given a wallet and a Uniswap-ish trade, try to execute it on blockchain.
   *
   * @param wallet Wallet
   * @param trade Expected trade
   * @param gasPrice Base gas price, for pre-EIP1559 transactions
   * @param uniswapRouter Router smart contract address
   * @param ttl How long the swap is valid before expiry, in seconds
   * @param abi Router contract ABI
   * @param gasLimit Gas limit
   * @param nonce (Optional) EVM transaction nonce
   * @param maxFeePerGas (Optional) Maximum total fee per gas you want to pay
   * @param maxPriorityFeePerGas (Optional) Maximum tip per gas you want to pay
   */
  executeTrade(
    wallet: UserSigner,
    trade: MXVExpectedTrade,
    gasLimit: number,
    allowedSlippage?: string
  ): Promise<TransactionMVX>;
}

export interface RefAMMish {
  /**
   * Router address.
   */
  router: string;

  /**
   * Default gas estiamte for swap transactions.
   */
  gasLimitEstimate: number;

  /**
   * Default time-to-live for swap transactions, in seconds.
   */
  ttl: number;

  init(): Promise<void>;

  ready(): boolean;

  balances?(req: BalanceRequest): Promise<Record<string, string>>;

  /**
   * Given a token's address, return the connector's native representation of
   * the token.
   *
   * @param address Token address
   */
  getTokenByAddress(address: string): TokenMetadata;

  /**
   * Calculated expected execution price and expected amount in after a swap/trade
   * @param trades The trade path object
   */
  parseTrade(
    trades: EstimateSwapView[],
    side: string
  ): {
    estimatedPrice: string;
    expectedAmount: string;
  };

  /**
   * Given the amount of `baseToken` to put into a transaction, calculate the
   * amount of `quoteToken` that can be expected from the transaction.
   *
   * This is typically used for calculating token sell prices.
   *
   * @param baseToken Token input for the transaction
   * @param quoteToken Output from the transaction
   * @param amount Amount of `baseToken` to put into the transaction
   */
  estimateSellTrade(
    baseToken: TokenMetadata,
    quoteToken: TokenMetadata,
    amount: string,
    allowedSlippage?: string
  ): Promise<{ trade: EstimateSwapView[]; expectedAmount: string }>;

  /**
   * Given the amount of `baseToken` desired to acquire from a transaction,
   * calculate the amount of `quoteToken` needed for the transaction.
   *
   * This is typically used for calculating token buy prices.
   *
   * @param quoteToken Token input for the transaction
   * @param baseToken Token output from the transaction
   * @param amount Amount of `baseToken` desired from the transaction
   */
  estimateBuyTrade(
    quoteToken: TokenMetadata,
    baseToken: TokenMetadata,
    amount: string,
    allowedSlippage?: string
  ): Promise<{ trade: EstimateSwapView[]; expectedAmount: string }>;

  /**
   * Given an Account and a Ref trade, try to execute it on blockchain.
   *
   * @param account Account
   * @param trade Expected trade
   * @param amountIn Amount to swap in
   * @param tokenIn Token to be sent
   * @param tokenOut Token to be received
   * @param allowedSlippage Maximum allowable slippage
   */
  executeTrade(
    account: Account,
    trade: EstimateSwapView[],
    amountIn: string,
    tokenIn: TokenMetadata,
    tokenOut: TokenMetadata,
    allowedSlippage?: string
  ): Promise<FinalExecutionOutcome>;
}

export interface UniswapLPish {
  /**
   * Router address.
   */
  router: string;

  /**
   * Router smart contract ABI.
   */
  routerAbi: ContractInterface;

  /**
   * NTF manager address.
   */
  nftManager: string;

  /**
   * NTF manager smart contract ABI.
   */
  nftAbi: ContractInterface;

  /**
   * Pool smart contract ABI.
   */
  poolAbi: ContractInterface;

  /**
   * Interface for decoding transaction logs
   */
  abiDecoder: any;

  /**
   * Default gas limit used to estimate gasCost for swap transactions.
   */
  gasLimitEstimate: number;

  /**
   * Default time-to-live for swap transactions, in seconds.
   */
  ttl: number;

  init(): Promise<void>;

  ready(): boolean;

  balances?(req: BalanceRequest): Promise<Record<string, string>>;

  /**
   * Given a token's address, return the connector's native representation of
   * the token.
   *
   * @param address Token address
   */
  getTokenByAddress(address: string): Tokenish;

  /**
   * Given a wallet and tokenId, fetch info about position.
   *
   * @param tokenId: id of exiting position to fetch liquidity data
   */
  getPosition(tokenId: number): Promise<PositionInfo>;

  /**
   * Given a wallet, add/increase liquidity for a position.
   *
   * @param wallet Wallet for the transaction
   * @param token0 Token 1 for position
   * @param token1 Token 0 for position
   * @param amount0 Amount of `token0` to put into the position
   * @param amount1 Amount of `token1` to put into the position
   * @param fee Fee tier of position,
   * @param lowerPrice lower price bound of the position
   * @param upperPrice upper price bound for the position
   * @param tokenId id of exiting position to increase liquidity
   * @param gasLimit Gas limit
   * @param nonce (Optional) EVM transaction nonce
   * @param maxFeePerGas (Optional) Maximum total fee per gas you want to pay
   * @param maxPriorityFeePerGas (Optional) Maximum tip per gas you want to pay
   */
  addPosition(
    wallet: Wallet,
    token0: UniswapCoreToken,
    token1: UniswapCoreToken,
    amount0: string,
    amount1: string,
    fee: string,
    lowerPrice: number,
    upperPrice: number,
    tokenId: number,
    gasLimit: number,
    gasPrice: number,
    nonce?: number,
    maxFeePerGas?: BigNumber,
    maxPriorityFeePerGas?: BigNumber
  ): Promise<Transaction>;

  /**
   * Given a wallet, reduce/remove liquidity for a position.
   *
   * @param wallet Wallet for the transaction
   * @param tokenId id of exiting position to decrease liquidity
   * @param decreasePercent: percentage of liquidity to remove
   * @param getFee used to estimate the gas cost of closing position
   * @param gasLimit Gas limit
   * @param nonce (Optional) EVM transaction nonce
   * @param maxFeePerGas (Optional) Maximum total fee per gas you want to pay
   * @param maxPriorityFeePerGas (Optional) Maximum tip per gas you want to pay
   */
  reducePosition(
    wallet: Wallet,
    tokenId: number,
    decreasePercent: number,
    gasLimit: number,
    gasPrice: number,
    nonce?: number,
    maxFeePerGas?: BigNumber,
    maxPriorityFeePerGas?: BigNumber
  ): Promise<Transaction>;

  /**
   * Given a wallet and tokenId, collect earned fees on position.
   *
   * @param wallet Wallet for the transaction
   * @param tokenId id of exiting position to collet earned fees
   * @param gasLimit Gas limit
   * @param nonce (Optional) EVM transaction nonce
   * @param maxFeePerGas (Optional) Maximum total fee per gas you want to pay
   * @param maxPriorityFeePerGas (Optional) Maximum tip per gas you want to pay
   */
  collectFees(
    wallet: Wallet,
    tokenId: number,
    gasLimit: number,
    gasPrice: number,
    nonce?: number,
    maxFeePerGas?: BigNumber,
    maxPriorityFeePerGas?: BigNumber
  ): Promise<Transaction | { amount0: BigNumber; amount1: BigNumber }>;

  /**
   * Given a fee tier, tokens and time parameters, fetch historical pool prices.
   *
   * @param token0 Token in pool
   * @param token1 Token in pool
   * @param fee fee tier
   * @param period total period of time to fetch pool prices in seconds
   * @param interval interval within period to fetch pool prices
   */
  poolPrice(
    token0: UniswapCoreToken,
    token1: UniswapCoreToken,
    fee: string,
    period: number,
    interval: number
  ): Promise<string[]>;
}

export interface Perpish {
  gasLimit: number;

  init(): Promise<void>;

  ready(): boolean;

  balances?(req: BalanceRequest): Promise<Record<string, string>>;

  /**
   * Given a token's address, return the connector's native representation of
   * the token.
   *
   * @param address Token address
   */
  getTokenByAddress(address: string): Tokenish;

  /**
   * Function for retrieving token list.
   * @returns a list of available marker pairs.
   */
  availablePairs(): string[];

  /**
   * Give a market, queries for market, index and indexTwap prices.
   * @param tickerSymbol Market pair
   */
  prices(tickerSymbol: string): Promise<{
    markPrice: Big;
    indexPrice: Big;
    indexTwapPrice: Big;
  }>;

  /**
   * Used to know if a market is active/tradable.
   * @param tickerSymbol Market pair
   * @returns true | false
   */
  isMarketActive(tickerSymbol: string): Promise<boolean>;

  /**
   * Gets available Positions/Position.
   * @param tickerSymbol An optional parameter to get specific position.
   * @returns Return all Positions or specific position.
   */
  getPositions(tickerSymbol: string): Promise<PerpPosition | undefined>;

  /**
   * Attempts to return balance of a connected acct
   */
  getAccountValue(): Promise<Big>;

  /**
   * Given the necessary parameters, open a position.
   * @param isLong Will create a long position if true, else a short pos will be created.
   * @param tickerSymbol the market to create position on.
   * @param minBaseAmount the min amount for the position to be opened.
   * @returns An ethers transaction object.
   */
  openPosition(
    isLong: boolean,
    tickerSymbol: string,
    minBaseAmount: string,
    allowedSlippage?: string
  ): Promise<Transaction>;

  /**
   * Closes an open position on the specified market.
   * @param tickerSymbol The market on which we want to close position.
   * @returns An ethers transaction object.
   */
  closePosition(
    tickerSymbol: string,
    allowedSlippage?: string
  ): Promise<Transaction>;
}

export interface BasicChainMethods {
  getSpender(reqSpender: string): string;
  gasPrice: number;
  nativeTokenSymbol: string;
  chain: string;
}

export interface Chain extends BasicChainMethods, EthereumBase {
  controller: any;
  cancelTx(wallet: Wallet, nonce: number): Promise<Transaction>;
  getContract(
    tokenAddress: string,
    signerOrProvider?: Wallet | Provider
  ): Contract;
}

export type Ethereumish = Chain;

export interface Xdcish extends BasicChainMethods, XdcBase {
  cancelTx(wallet: XdcWallet, nonce: number): Promise<XdcTransaction>;
  getContract(
    tokenAddress: string,
    signerOrProvider?: XdcWallet | XdcProviders.Provider
  ): XdcContract;
}

=======
>>>>>>> 9db80386
export interface PriceLevel {
  price: string;
  quantity: string;
  timestamp: number;
}
export interface Orderbook {
  buys: PriceLevel[];
  sells: PriceLevel[];
}

export interface MarketInfo {
  [key: string]: any;
}

<<<<<<< HEAD
export interface CLOBish {
  parsedMarkets: MarketInfo;

  abiDecoder?: any;

  loadMarkets(): Promise<void>;

  init(): Promise<void>;

  ready(): boolean;

  markets(req: ClobMarketsRequest): Promise<{ markets: MarketInfo }>;

  orderBook(req: ClobOrderbookRequest): Promise<Orderbook>;

  ticker(req: ClobTickerRequest): Promise<{ markets: MarketInfo }>;

  orders(
    req: ClobGetOrderRequest
  ): Promise<{ orders: ClobGetOrderResponse['orders'] }>;

  postOrder(req: ClobPostOrderRequest): Promise<{ txHash: string }>;

  deleteOrder(req: ClobDeleteOrderRequest): Promise<{ txHash: string }>;

  balances?(req: BalanceRequest): Promise<Record<string, string>>;

  estimateGas(_req: NetworkSelectionRequest): {
    gasPrice: number;
    gasPriceToken: string;
    gasLimit: number;
    gasCost: number;
  };
}

export interface Nearish extends BasicChainMethods, NearBase {
  cancelTx(account: Account, nonce: number): Promise<string>;
  getContract(tokenAddress: string, account: Account): NearContract;
}

export interface Multiversxish extends BasicChainMethods, MultiversxBase {}

export interface Cosmosish extends CosmosBase {
  gasPrice: number;
  nativeTokenSymbol: string;
  chain: string;
}

export interface Tezosish extends TezosBase {
  gasPrice: number;
  gasLimitTransaction: number;
  nativeTokenSymbol: string;
  chain: string;
}

export interface NetworkSelectionRequest {
  chain: string; //the target chain (e.g. ethereum, avalanche, or harmony)
  network: string; // the target network of the chain (e.g. mainnet)
  connector?: string; //the target connector (e.g. uniswap or pangolin)
}
=======
export type NetworkSelectionRequest = Static<typeof NetworkSelectionSchema>;
>>>>>>> 9db80386

export class ResponseWrapper<T> {
  get status(): number {
    return this._status || -1;
  }
  set status(value: number) {
    this._status = value;
  }
  private _status: number | undefined;

  title?: string;
  message?: string;
  body?: T;
}

export interface CustomTransactionReceipt
  extends Omit<
    ethers.providers.TransactionReceipt,
    'gasUsed' | 'cumulativeGasUsed' | 'effectiveGasPrice'
  > {
  gasUsed: string;
  cumulativeGasUsed: string;
  effectiveGasPrice: string | null;
}

export interface CustomTransaction
  extends Omit<
    Transaction,
    'maxPriorityFeePerGas' | 'maxFeePerGas' | 'gasLimit' | 'value' | 'chainId'
  > {
  maxPriorityFeePerGas: string | null;
  maxFeePerGas: string | null;
  gasLimit: string | null;
  chainId: number | string;
  value: string;
}

export interface CustomTransactionResponse
  extends Omit<
    ethers.providers.TransactionResponse,
    'gasPrice' | 'gasLimit' | 'value'
  > {
  gasPrice: string | null;
  gasLimit: string;
  value: string;
}

export interface TransferRequest extends NetworkSelectionRequest {
  to: string;
  from: string;
  amount: string;
  token: string;
}

export type TransferResponse = string | FullTransferResponse;

export interface FullTransferResponse {
  network: string;
  timestamp: number;
  latency: number;
  amount: string;
  gasPrice: string;
  gasLimit: string;
  gasUsed: string;
  gasWanted: string;
  txHash: string;
}

export const NetworkSelectionSchema = Type.Object({
  chain: Type.String(),
  network: Type.String(),
  connector: Type.String()
});
<|MERGE_RESOLUTION|>--- conflicted
+++ resolved
@@ -15,106 +15,10 @@
   Token as UniswapCoreToken,
   Fraction as UniswapFraction,
 } from '@uniswap/sdk-core';
-<<<<<<< HEAD
-import {
-  Token as TokenPangolin,
-  CurrencyAmount as CurrencyAmountPangolin,
-  Trade as TradePangolin,
-  Fraction as PangolinFraction,
-} from '@pangolindex/sdk';
-import {
-  Token as TokenQuickswap,
-  CurrencyAmount as CurrencyAmountQuickswap,
-  Trade as TradeQuickswap,
-  Fraction as QuickswapFraction,
-} from 'quickswap-sdk';
-import {
-  Trade as SushiswapTrade,
-  Token as SushiToken,
-  CurrencyAmount as SushiCurrencyAmount,
-  TradeType as SushiTradeType,
-  Currency as SushiCurrency,
-  Fraction as SushiFraction,
-} from '@sushiswap/sdk';
-import {
-  Token as TokenTraderjoe,
-  CurrencyAmount as CurrencyAmountTraderjoe,
-  Trade as TradeTraderjoe,
-  Fraction as TraderjoeFraction,
-} from '@traderjoe-xyz/sdk';
-import {
-  Token as MMFToken,
-  TokenAmount as MMFTokenAmount,
-  Pair as MMFPair,
-  CurrencyAmount as CurrencyAmountMMF,
-  Trade as MMFTrade,
-  Fraction as FractionMMF,
-  Percent as MMFPercent,
-  Currency as MMFCurrency,
-  TradeOptions as MMFTradeOptions,
-  TradeOptionsDeadline as MMFTradeOptionsDeadline,
-  SwapParameters as MMFSwapParameters,
-} from '@crocswap/sdk';
-import {
-  Token as VVSToken,
-  TokenAmount as VVSTokenAmount,
-  Pair as VVSPair,
-  CurrencyAmount as CurrencyAmountVVS,
-  Trade as VVSTrade,
-  Fraction as FractionVVS,
-  Percent as VVSPercent,
-  Currency as VVSCurrency,
-  TradeOptions as VVSTradeOptions,
-  TradeOptionsDeadline as VVSTradeOptionsDeadline,
-  SwapParameters as VVSSwapParameters,
-} from 'vvs-sdk';
-import {
-  Token as PancakeSwapToken,
-  CurrencyAmount as PancakeSwapCurrencyAmount,
-  Trade as PancakeSwapTrade,
-  Fraction as PancakeSwapFraction,
-} from '@pancakeswap/sdk';
-import {
-  Token as TokenXsswap,
-  CurrencyAmount as CurrencyAmountXsswap,
-  Trade as TradeXsswap,
-  Fraction as XsswapFraction,
-} from 'xsswap-sdk';
-import { PerpPosition } from '../connectors/perp/perp';
-import { XdcBase } from '../chains/xdc/xdc.base';
-import { NearBase } from '../chains/near/near.base';
-import { TezosBase } from '../chains/tezos/tezos.base';
-import { Account, Contract as NearContract } from 'near-api-js';
-import { EstimateSwapView, TokenMetadata } from 'coinalpha-ref-sdk';
-import { FinalExecutionOutcome } from 'near-api-js/lib/providers';
-import {
-  ClobDeleteOrderRequest,
-  ClobGetOrderRequest,
-  ClobGetOrderResponse,
-  ClobMarketsRequest,
-  ClobOrderbookRequest,
-  ClobPostOrderRequest,
-  ClobTickerRequest,
-} from '../clob/clob.requests';
-import { BalanceRequest } from '../network/network.requests';
-import { TradeV2 } from '@traderjoe-xyz/sdk-v2';
-import { CurveTrade } from '../connectors/curve/curve';
-import {
-  MultiversxBase,
-  TokenInfo,
-} from '../chains/multiversx/multiversx-base';
-import { ExpectedTrade as MXVExpectedTrade } from '../connectors/xexchange/xexchange';
-import { Transaction as TransactionMVX } from '@multiversx/sdk-core';
-import { UserSigner } from '@multiversx/sdk-wallet/out';
-import { BigNumber as BigNumberJS } from 'bignumber.js';
-=======
 import { BalanceRequest } from '../chains/chain.requests';
 import { Type, Static } from '@sinclair/typebox';
->>>>>>> 9db80386
-
-export type Tokenish =
-  | Token
-  | UniswapCoreToken;
+
+export type Tokenish = Token | UniswapCoreToken;
 
 export type UniswapishTrade =
   | Trade<Currency, Currency, TradeType>
@@ -126,8 +30,7 @@
   | UniswapCoreCurrencyAmount<Currency>
   | UniswapFraction;
 
-export type Fractionish =
-  | UniswapFraction;
+export type Fractionish = UniswapFraction;
 
 export interface ExpectedTrade {
   trade: UniswapishTrade;
@@ -189,7 +92,7 @@
     quoteToken: Tokenish,
     amount: BigNumber,
     allowedSlippage?: string,
-    poolId?: string,
+    poolId?: string
   ): Promise<ExpectedTrade>;
 
   /**
@@ -207,7 +110,7 @@
     baseToken: Tokenish,
     amount: BigNumber,
     allowedSlippage?: string,
-    poolId?: string,
+    poolId?: string
   ): Promise<ExpectedTrade>;
 
   /**
@@ -236,455 +139,10 @@
     maxFeePerGas?: BigNumber,
     maxPriorityFeePerGas?: BigNumber,
     allowedSlippage?: string,
-    poolId?: string,
+    poolId?: string
   ): Promise<Transaction>;
 }
 
-<<<<<<< HEAD
-export interface XExchangeish {
-  /**
-   * Router address.
-   */
-  router: string;
-
-  /**
-   * Default gas estiamte for swap transactions.
-   */
-  gasLimitEstimate: number;
-
-  /**
-   * Default time-to-live for swap transactions, in seconds.
-   */
-  ttl: number;
-
-  init(): Promise<void>;
-
-  ready(): boolean;
-
-  balances?(req: BalanceRequest): Promise<Record<string, string>>;
-
-  getPrice(baseToken: TokenInfo, quoteToken: TokenInfo): Promise<string>;
-
-  /**
-   * Given the amount of `baseToken` to put into a transaction, calculate the
-   * amount of `quoteToken` that can be expected from the transaction.
-   *
-   * This is typically used for calculating token sell prices.
-   *
-   * @param baseToken Token input for the transaction
-   * @param quoteToken Output from the transaction
-   * @param amount Amount of `baseToken` to put into the transaction
-   */
-  estimateSellTrade(
-    baseToken: string,
-    quoteToken: string,
-    amount: BigNumberJS,
-    allowedSlippage?: string
-  ): Promise<{
-    trade: any;
-    expectedAmount: string;
-  }>;
-
-  /**
-   * Given the amount of `baseToken` desired to acquire from a transaction,
-   * calculate the amount of `quoteToken` needed for the transaction.
-   *
-   * This is typically used for calculating token buy prices.
-   *
-   * @param quoteToken Token input for the transaction
-   * @param baseToken Token output from the transaction
-   * @param amount Amount of `baseToken` desired from the transaction
-   */
-  estimateBuyTrade(
-    quoteToken: string,
-    baseToken: string,
-    amount: BigNumberJS,
-    allowedSlippage?: string
-  ): Promise<{
-    trade: any;
-    expectedAmount: string;
-  }>;
-
-  /**
-   * Given a wallet and a Uniswap-ish trade, try to execute it on blockchain.
-   *
-   * @param wallet Wallet
-   * @param trade Expected trade
-   * @param gasPrice Base gas price, for pre-EIP1559 transactions
-   * @param uniswapRouter Router smart contract address
-   * @param ttl How long the swap is valid before expiry, in seconds
-   * @param abi Router contract ABI
-   * @param gasLimit Gas limit
-   * @param nonce (Optional) EVM transaction nonce
-   * @param maxFeePerGas (Optional) Maximum total fee per gas you want to pay
-   * @param maxPriorityFeePerGas (Optional) Maximum tip per gas you want to pay
-   */
-  executeTrade(
-    wallet: UserSigner,
-    trade: MXVExpectedTrade,
-    gasLimit: number,
-    allowedSlippage?: string
-  ): Promise<TransactionMVX>;
-}
-
-export interface RefAMMish {
-  /**
-   * Router address.
-   */
-  router: string;
-
-  /**
-   * Default gas estiamte for swap transactions.
-   */
-  gasLimitEstimate: number;
-
-  /**
-   * Default time-to-live for swap transactions, in seconds.
-   */
-  ttl: number;
-
-  init(): Promise<void>;
-
-  ready(): boolean;
-
-  balances?(req: BalanceRequest): Promise<Record<string, string>>;
-
-  /**
-   * Given a token's address, return the connector's native representation of
-   * the token.
-   *
-   * @param address Token address
-   */
-  getTokenByAddress(address: string): TokenMetadata;
-
-  /**
-   * Calculated expected execution price and expected amount in after a swap/trade
-   * @param trades The trade path object
-   */
-  parseTrade(
-    trades: EstimateSwapView[],
-    side: string
-  ): {
-    estimatedPrice: string;
-    expectedAmount: string;
-  };
-
-  /**
-   * Given the amount of `baseToken` to put into a transaction, calculate the
-   * amount of `quoteToken` that can be expected from the transaction.
-   *
-   * This is typically used for calculating token sell prices.
-   *
-   * @param baseToken Token input for the transaction
-   * @param quoteToken Output from the transaction
-   * @param amount Amount of `baseToken` to put into the transaction
-   */
-  estimateSellTrade(
-    baseToken: TokenMetadata,
-    quoteToken: TokenMetadata,
-    amount: string,
-    allowedSlippage?: string
-  ): Promise<{ trade: EstimateSwapView[]; expectedAmount: string }>;
-
-  /**
-   * Given the amount of `baseToken` desired to acquire from a transaction,
-   * calculate the amount of `quoteToken` needed for the transaction.
-   *
-   * This is typically used for calculating token buy prices.
-   *
-   * @param quoteToken Token input for the transaction
-   * @param baseToken Token output from the transaction
-   * @param amount Amount of `baseToken` desired from the transaction
-   */
-  estimateBuyTrade(
-    quoteToken: TokenMetadata,
-    baseToken: TokenMetadata,
-    amount: string,
-    allowedSlippage?: string
-  ): Promise<{ trade: EstimateSwapView[]; expectedAmount: string }>;
-
-  /**
-   * Given an Account and a Ref trade, try to execute it on blockchain.
-   *
-   * @param account Account
-   * @param trade Expected trade
-   * @param amountIn Amount to swap in
-   * @param tokenIn Token to be sent
-   * @param tokenOut Token to be received
-   * @param allowedSlippage Maximum allowable slippage
-   */
-  executeTrade(
-    account: Account,
-    trade: EstimateSwapView[],
-    amountIn: string,
-    tokenIn: TokenMetadata,
-    tokenOut: TokenMetadata,
-    allowedSlippage?: string
-  ): Promise<FinalExecutionOutcome>;
-}
-
-export interface UniswapLPish {
-  /**
-   * Router address.
-   */
-  router: string;
-
-  /**
-   * Router smart contract ABI.
-   */
-  routerAbi: ContractInterface;
-
-  /**
-   * NTF manager address.
-   */
-  nftManager: string;
-
-  /**
-   * NTF manager smart contract ABI.
-   */
-  nftAbi: ContractInterface;
-
-  /**
-   * Pool smart contract ABI.
-   */
-  poolAbi: ContractInterface;
-
-  /**
-   * Interface for decoding transaction logs
-   */
-  abiDecoder: any;
-
-  /**
-   * Default gas limit used to estimate gasCost for swap transactions.
-   */
-  gasLimitEstimate: number;
-
-  /**
-   * Default time-to-live for swap transactions, in seconds.
-   */
-  ttl: number;
-
-  init(): Promise<void>;
-
-  ready(): boolean;
-
-  balances?(req: BalanceRequest): Promise<Record<string, string>>;
-
-  /**
-   * Given a token's address, return the connector's native representation of
-   * the token.
-   *
-   * @param address Token address
-   */
-  getTokenByAddress(address: string): Tokenish;
-
-  /**
-   * Given a wallet and tokenId, fetch info about position.
-   *
-   * @param tokenId: id of exiting position to fetch liquidity data
-   */
-  getPosition(tokenId: number): Promise<PositionInfo>;
-
-  /**
-   * Given a wallet, add/increase liquidity for a position.
-   *
-   * @param wallet Wallet for the transaction
-   * @param token0 Token 1 for position
-   * @param token1 Token 0 for position
-   * @param amount0 Amount of `token0` to put into the position
-   * @param amount1 Amount of `token1` to put into the position
-   * @param fee Fee tier of position,
-   * @param lowerPrice lower price bound of the position
-   * @param upperPrice upper price bound for the position
-   * @param tokenId id of exiting position to increase liquidity
-   * @param gasLimit Gas limit
-   * @param nonce (Optional) EVM transaction nonce
-   * @param maxFeePerGas (Optional) Maximum total fee per gas you want to pay
-   * @param maxPriorityFeePerGas (Optional) Maximum tip per gas you want to pay
-   */
-  addPosition(
-    wallet: Wallet,
-    token0: UniswapCoreToken,
-    token1: UniswapCoreToken,
-    amount0: string,
-    amount1: string,
-    fee: string,
-    lowerPrice: number,
-    upperPrice: number,
-    tokenId: number,
-    gasLimit: number,
-    gasPrice: number,
-    nonce?: number,
-    maxFeePerGas?: BigNumber,
-    maxPriorityFeePerGas?: BigNumber
-  ): Promise<Transaction>;
-
-  /**
-   * Given a wallet, reduce/remove liquidity for a position.
-   *
-   * @param wallet Wallet for the transaction
-   * @param tokenId id of exiting position to decrease liquidity
-   * @param decreasePercent: percentage of liquidity to remove
-   * @param getFee used to estimate the gas cost of closing position
-   * @param gasLimit Gas limit
-   * @param nonce (Optional) EVM transaction nonce
-   * @param maxFeePerGas (Optional) Maximum total fee per gas you want to pay
-   * @param maxPriorityFeePerGas (Optional) Maximum tip per gas you want to pay
-   */
-  reducePosition(
-    wallet: Wallet,
-    tokenId: number,
-    decreasePercent: number,
-    gasLimit: number,
-    gasPrice: number,
-    nonce?: number,
-    maxFeePerGas?: BigNumber,
-    maxPriorityFeePerGas?: BigNumber
-  ): Promise<Transaction>;
-
-  /**
-   * Given a wallet and tokenId, collect earned fees on position.
-   *
-   * @param wallet Wallet for the transaction
-   * @param tokenId id of exiting position to collet earned fees
-   * @param gasLimit Gas limit
-   * @param nonce (Optional) EVM transaction nonce
-   * @param maxFeePerGas (Optional) Maximum total fee per gas you want to pay
-   * @param maxPriorityFeePerGas (Optional) Maximum tip per gas you want to pay
-   */
-  collectFees(
-    wallet: Wallet,
-    tokenId: number,
-    gasLimit: number,
-    gasPrice: number,
-    nonce?: number,
-    maxFeePerGas?: BigNumber,
-    maxPriorityFeePerGas?: BigNumber
-  ): Promise<Transaction | { amount0: BigNumber; amount1: BigNumber }>;
-
-  /**
-   * Given a fee tier, tokens and time parameters, fetch historical pool prices.
-   *
-   * @param token0 Token in pool
-   * @param token1 Token in pool
-   * @param fee fee tier
-   * @param period total period of time to fetch pool prices in seconds
-   * @param interval interval within period to fetch pool prices
-   */
-  poolPrice(
-    token0: UniswapCoreToken,
-    token1: UniswapCoreToken,
-    fee: string,
-    period: number,
-    interval: number
-  ): Promise<string[]>;
-}
-
-export interface Perpish {
-  gasLimit: number;
-
-  init(): Promise<void>;
-
-  ready(): boolean;
-
-  balances?(req: BalanceRequest): Promise<Record<string, string>>;
-
-  /**
-   * Given a token's address, return the connector's native representation of
-   * the token.
-   *
-   * @param address Token address
-   */
-  getTokenByAddress(address: string): Tokenish;
-
-  /**
-   * Function for retrieving token list.
-   * @returns a list of available marker pairs.
-   */
-  availablePairs(): string[];
-
-  /**
-   * Give a market, queries for market, index and indexTwap prices.
-   * @param tickerSymbol Market pair
-   */
-  prices(tickerSymbol: string): Promise<{
-    markPrice: Big;
-    indexPrice: Big;
-    indexTwapPrice: Big;
-  }>;
-
-  /**
-   * Used to know if a market is active/tradable.
-   * @param tickerSymbol Market pair
-   * @returns true | false
-   */
-  isMarketActive(tickerSymbol: string): Promise<boolean>;
-
-  /**
-   * Gets available Positions/Position.
-   * @param tickerSymbol An optional parameter to get specific position.
-   * @returns Return all Positions or specific position.
-   */
-  getPositions(tickerSymbol: string): Promise<PerpPosition | undefined>;
-
-  /**
-   * Attempts to return balance of a connected acct
-   */
-  getAccountValue(): Promise<Big>;
-
-  /**
-   * Given the necessary parameters, open a position.
-   * @param isLong Will create a long position if true, else a short pos will be created.
-   * @param tickerSymbol the market to create position on.
-   * @param minBaseAmount the min amount for the position to be opened.
-   * @returns An ethers transaction object.
-   */
-  openPosition(
-    isLong: boolean,
-    tickerSymbol: string,
-    minBaseAmount: string,
-    allowedSlippage?: string
-  ): Promise<Transaction>;
-
-  /**
-   * Closes an open position on the specified market.
-   * @param tickerSymbol The market on which we want to close position.
-   * @returns An ethers transaction object.
-   */
-  closePosition(
-    tickerSymbol: string,
-    allowedSlippage?: string
-  ): Promise<Transaction>;
-}
-
-export interface BasicChainMethods {
-  getSpender(reqSpender: string): string;
-  gasPrice: number;
-  nativeTokenSymbol: string;
-  chain: string;
-}
-
-export interface Chain extends BasicChainMethods, EthereumBase {
-  controller: any;
-  cancelTx(wallet: Wallet, nonce: number): Promise<Transaction>;
-  getContract(
-    tokenAddress: string,
-    signerOrProvider?: Wallet | Provider
-  ): Contract;
-}
-
-export type Ethereumish = Chain;
-
-export interface Xdcish extends BasicChainMethods, XdcBase {
-  cancelTx(wallet: XdcWallet, nonce: number): Promise<XdcTransaction>;
-  getContract(
-    tokenAddress: string,
-    signerOrProvider?: XdcWallet | XdcProviders.Provider
-  ): XdcContract;
-}
-
-=======
->>>>>>> 9db80386
 export interface PriceLevel {
   price: string;
   quantity: string;
@@ -699,70 +157,7 @@
   [key: string]: any;
 }
 
-<<<<<<< HEAD
-export interface CLOBish {
-  parsedMarkets: MarketInfo;
-
-  abiDecoder?: any;
-
-  loadMarkets(): Promise<void>;
-
-  init(): Promise<void>;
-
-  ready(): boolean;
-
-  markets(req: ClobMarketsRequest): Promise<{ markets: MarketInfo }>;
-
-  orderBook(req: ClobOrderbookRequest): Promise<Orderbook>;
-
-  ticker(req: ClobTickerRequest): Promise<{ markets: MarketInfo }>;
-
-  orders(
-    req: ClobGetOrderRequest
-  ): Promise<{ orders: ClobGetOrderResponse['orders'] }>;
-
-  postOrder(req: ClobPostOrderRequest): Promise<{ txHash: string }>;
-
-  deleteOrder(req: ClobDeleteOrderRequest): Promise<{ txHash: string }>;
-
-  balances?(req: BalanceRequest): Promise<Record<string, string>>;
-
-  estimateGas(_req: NetworkSelectionRequest): {
-    gasPrice: number;
-    gasPriceToken: string;
-    gasLimit: number;
-    gasCost: number;
-  };
-}
-
-export interface Nearish extends BasicChainMethods, NearBase {
-  cancelTx(account: Account, nonce: number): Promise<string>;
-  getContract(tokenAddress: string, account: Account): NearContract;
-}
-
-export interface Multiversxish extends BasicChainMethods, MultiversxBase {}
-
-export interface Cosmosish extends CosmosBase {
-  gasPrice: number;
-  nativeTokenSymbol: string;
-  chain: string;
-}
-
-export interface Tezosish extends TezosBase {
-  gasPrice: number;
-  gasLimitTransaction: number;
-  nativeTokenSymbol: string;
-  chain: string;
-}
-
-export interface NetworkSelectionRequest {
-  chain: string; //the target chain (e.g. ethereum, avalanche, or harmony)
-  network: string; // the target network of the chain (e.g. mainnet)
-  connector?: string; //the target connector (e.g. uniswap or pangolin)
-}
-=======
 export type NetworkSelectionRequest = Static<typeof NetworkSelectionSchema>;
->>>>>>> 9db80386
 
 export class ResponseWrapper<T> {
   get status(): number {
@@ -834,5 +229,5 @@
 export const NetworkSelectionSchema = Type.Object({
   chain: Type.String(),
   network: Type.String(),
-  connector: Type.String()
-});
+  connector: Type.String(),
+});