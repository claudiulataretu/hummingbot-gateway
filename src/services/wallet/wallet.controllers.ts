--- conflicted
+++ resolved
@@ -84,10 +84,6 @@
 
   try {
     if (connection instanceof Algorand) {
-<<<<<<< HEAD
-      address = connection.getAccountFromMnemonic(req.privateKey).address;
-      encryptedPrivateKey = connection.encrypt(req.privateKey, passphrase);
-=======
       address = (connection as Algorand).getAccountFromMnemonic(
         req.privateKey
       ).address;
@@ -95,7 +91,6 @@
         req.privateKey,
         passphrase
       );
->>>>>>> 30893948
     } else if (connection instanceof EthereumBase) {
       address = connection.getWalletFromPrivateKey(req.privateKey).address;
       encryptedPrivateKey = await connection.encrypt(
