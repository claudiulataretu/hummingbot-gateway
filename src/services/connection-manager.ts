import { Ethereum } from '../chains/ethereum/ethereum';
import { Solana } from '../chains/solana/solana';
import { Uniswap } from '../connectors/uniswap/uniswap';
<<<<<<< HEAD
import { UniswapLP } from '../connectors/uniswap/uniswap.lp';
import { VVSConnector } from '../connectors/vvs/vvs';
import {
  CLOBish,
  Ethereumish,
  Nearish,
  Perpish,
  RefAMMish,
  Uniswapish,
  UniswapLPish,
  Xdcish,
  Tezosish,
  XExchangeish,
  Multiversxish,
} from './common-interfaces';
import { Traderjoe } from '../connectors/traderjoe/traderjoe';
import { Sushiswap } from '../connectors/sushiswap/sushiswap';
import { Near } from '../chains/near/near';
import { Ref } from '../connectors/ref/ref';
import { Xsswap } from '../connectors/xsswap/xsswap';
import { DexalotCLOB } from '../connectors/dexalot/dexalot';
import { Algorand } from '../chains/algorand/algorand';
import { Cosmos } from '../chains/cosmos/cosmos';
import { Tinyman } from '../connectors/tinyman/tinyman';
import { Plenty } from '../connectors/plenty/plenty';
import { Curve } from '../connectors/curve/curve';
import { Kujira } from '../chains/kujira/kujira';
import { KujiraCLOB } from '../connectors/kujira/kujira';
import { PancakeswapLP } from '../connectors/pancakeswap/pancakeswap.lp';
import { XRPLCLOB } from '../connectors/xrpl/xrpl';
import { Multiversx } from '../chains/multiversx/multiversx';
import { XExchange } from '../connectors/xexchange/xexchange';

export type ChainUnion =
  | Algorand
  | Cosmos
  | Ethereumish
  | Nearish
  | Xdcish
  | Tezosish
  | XRPLish
  | Kujira
  | Multiversx;

export type Chain<T> = T extends Algorand
  ? Algorand
  : T extends Cosmos
  ? Cosmos
  : T extends Ethereumish
  ? Ethereumish
  : T extends Nearish
  ? Nearish
  : T extends Xdcish
  ? Xdcish
  : T extends Tezosish
  ? Tezosish
  : T extends XRPLish
  ? XRPLish
  : T extends KujiraCLOB
  ? KujiraCLOB
  : T extends Multiversx
  ? Multiversx
  : never;
=======
import { Jupiter } from '../connectors/jupiter/jupiter';
import { Meteora } from '../connectors/meteora/meteora';


export interface Chain {
  // TODO: Add shared chain properties (e.g., network, chainId, etc.)
}

export type ChainInstance = Ethereum | Solana;
>>>>>>> 9db80386

export class UnsupportedChainException extends Error {
  constructor(message?: string) {
    message =
      message !== undefined
        ? message
        : 'Please provide a supported chain name.';
    super(message);
    this.name = 'UnsupportedChainError';
    this.stack = (<any>new Error()).stack;
  }
}

export async function getInitializedChain<_T>(
  chain: string,
  network: string,
): Promise<ChainInstance> {
  const chainInstance = await getChainInstance(chain, network) as ChainInstance;

  if (chainInstance === undefined) {
    throw new UnsupportedChainException(`unsupported chain ${chain}`);
  }

  return chainInstance;
}

export async function getChainInstance(
  chain: string,
  network: string,
): Promise<ChainInstance | undefined> {
  let connection: ChainInstance | undefined;

  if (chain === 'ethereum') {
    connection = Ethereum.getInstance(network);
<<<<<<< HEAD
  } else if (chain === 'avalanche') {
    connection = Avalanche.getInstance(network);
  } else if (chain === 'harmony') {
    connection = Harmony.getInstance(network);
  } else if (chain === 'polygon') {
    connection = Polygon.getInstance(network);
  } else if (chain === 'cronos') {
    connection = Cronos.getInstance(network);
  } else if (chain === 'cosmos') {
    connection = Cosmos.getInstance(network);
  } else if (chain === 'near') {
    connection = Near.getInstance(network);
  } else if (chain === 'binance-smart-chain') {
    connection = BinanceSmartChain.getInstance(network);
  } else if (chain === 'xdc') {
    connection = Xdc.getInstance(network);
  } else if (chain === 'tezos') {
    connection = Tezos.getInstance(network);
  } else if (chain === 'xrpl') {
    connection = XRPL.getInstance(network);
  } else if (chain === 'kujira') {
    connection = Kujira.getInstance(network);
  } else if (chain === 'multiversx') {
    connection = Multiversx.getInstance(network);
=======
  } else if (chain === 'solana') {
    connection = await Solana.getInstance(network);
>>>>>>> 9db80386
  } else {
    connection = undefined;
  }

  return connection;
}

<<<<<<< HEAD
export type ConnectorUnion =
  | Uniswapish
  | UniswapLPish
  | Perpish
  | RefAMMish
  | XExchangeish
  | CLOBish
  | Tinyman
  | Plenty
  | XRPLCLOB
  | Curve
  | KujiraCLOB;

export type Connector<T> = T extends Uniswapish
  ? Uniswapish
  : T extends UniswapLPish
  ? UniswapLPish
  : T extends Perpish
  ? Perpish
  : T extends RefAMMish
  ? RefAMMish
  : T extends CLOBish
  ? CLOBish
  : T extends Tinyman
  ? Tinyman
  : T extends Plenty
  ? Plenty
  : T extends XRPLish
  ? XRPLCLOB
  : T extends KujiraCLOB
  ? KujiraCLOB
  : T extends Multiversxish
  ? XExchangeish
  : never;
=======
export interface Connector {
  // TODO: Add shared connector properties (e.g., config, getQuote, etc.)
}
>>>>>>> 9db80386

export async function getConnector(
  chain: string,
  network: string,
  connector: string | undefined,
<<<<<<< HEAD
  address?: string
): Promise<Connector<T>> {
  let connectorInstance: ConnectorUnion;

  if (
    (chain === 'ethereum' || chain === 'polygon') &&
    connector === 'uniswap'
  ) {
    connectorInstance = Uniswap.getInstance(chain, network);
  } else if (chain === 'polygon' && connector === 'quickswap') {
    connectorInstance = Quickswap.getInstance(chain, network);
  } else if (
    (chain === 'ethereum' || chain === 'polygon') &&
    connector === 'uniswapLP'
  ) {
    connectorInstance = UniswapLP.getInstance(chain, network);
  } else if (chain === 'ethereum' && connector === 'perp') {
    connectorInstance = Perp.getInstance(chain, network, address);
  } else if (chain === 'avalanche' && connector === 'pangolin') {
    connectorInstance = Pangolin.getInstance(chain, network);
  } else if (connector === 'openocean') {
    connectorInstance = Openocean.getInstance(chain, network);
  } else if (chain === 'avalanche' && connector === 'traderjoe') {
    connectorInstance = Traderjoe.getInstance(chain, network);
  } else if (chain === 'cronos' && connector === 'mad_meerkat') {
    connectorInstance = MadMeerkat.getInstance(chain, network);
  } else if (chain === 'cronos' && connector === 'vvs') {
    connectorInstance = VVSConnector.getInstance(chain, network);
  } else if (chain === 'near' && connector === 'ref') {
    connectorInstance = Ref.getInstance(chain, network);
  } else if (chain === 'multiversx' && connector === 'xexchange') {
    connectorInstance = XExchange.getInstance(chain, network);
  } else if (chain === 'binance-smart-chain' && connector === 'pancakeswap') {
    connectorInstance = PancakeSwap.getInstance(chain, network);
  } else if (chain === 'binance-smart-chain' && connector === 'pancakeswapLP') {
    connectorInstance = PancakeswapLP.getInstance(chain, network);
  } else if (connector === 'sushiswap') {
    connectorInstance = Sushiswap.getInstance(chain, network);
  } else if (chain === 'xdc' && connector === 'xsswap') {
    connectorInstance = Xsswap.getInstance(chain, network);
  } else if (chain === 'avalanche' && connector === 'dexalot') {
    connectorInstance = DexalotCLOB.getInstance(network);
  } else if (chain == 'algorand' && connector == 'tinyman') {
    connectorInstance = Tinyman.getInstance(network);
  } else if (chain === 'tezos' && connector === 'plenty') {
    connectorInstance = Plenty.getInstance(network);
  } else if (chain === 'xrpl' && connector === 'xrpl') {
    connectorInstance = XRPLCLOB.getInstance(chain, network);
  } else if (chain === 'kujira' && connector === 'kujira') {
    connectorInstance = KujiraCLOB.getInstance(chain, network);
  } else if (
    (chain === 'ethereum' || chain === 'polygon') &&
    connector === 'curve'
  ) {
    connectorInstance = Curve.getInstance(chain, network);
=======
): Promise<Connector> {
  if (connector === 'uniswap') {
    return Uniswap.getInstance(chain, network);
  } else if (connector === 'jupiter') {
    return await Jupiter.getInstance(network);
  } else if (connector === 'meteora') {
    return await Meteora.getInstance(network);
>>>>>>> 9db80386
  } else {
    throw new Error('unsupported chain or connector');
  }
}<|MERGE_RESOLUTION|>--- conflicted
+++ resolved
@@ -1,81 +1,14 @@
 import { Ethereum } from '../chains/ethereum/ethereum';
 import { Solana } from '../chains/solana/solana';
 import { Uniswap } from '../connectors/uniswap/uniswap';
-<<<<<<< HEAD
-import { UniswapLP } from '../connectors/uniswap/uniswap.lp';
-import { VVSConnector } from '../connectors/vvs/vvs';
-import {
-  CLOBish,
-  Ethereumish,
-  Nearish,
-  Perpish,
-  RefAMMish,
-  Uniswapish,
-  UniswapLPish,
-  Xdcish,
-  Tezosish,
-  XExchangeish,
-  Multiversxish,
-} from './common-interfaces';
-import { Traderjoe } from '../connectors/traderjoe/traderjoe';
-import { Sushiswap } from '../connectors/sushiswap/sushiswap';
-import { Near } from '../chains/near/near';
-import { Ref } from '../connectors/ref/ref';
-import { Xsswap } from '../connectors/xsswap/xsswap';
-import { DexalotCLOB } from '../connectors/dexalot/dexalot';
-import { Algorand } from '../chains/algorand/algorand';
-import { Cosmos } from '../chains/cosmos/cosmos';
-import { Tinyman } from '../connectors/tinyman/tinyman';
-import { Plenty } from '../connectors/plenty/plenty';
-import { Curve } from '../connectors/curve/curve';
-import { Kujira } from '../chains/kujira/kujira';
-import { KujiraCLOB } from '../connectors/kujira/kujira';
-import { PancakeswapLP } from '../connectors/pancakeswap/pancakeswap.lp';
-import { XRPLCLOB } from '../connectors/xrpl/xrpl';
-import { Multiversx } from '../chains/multiversx/multiversx';
-import { XExchange } from '../connectors/xexchange/xexchange';
-
-export type ChainUnion =
-  | Algorand
-  | Cosmos
-  | Ethereumish
-  | Nearish
-  | Xdcish
-  | Tezosish
-  | XRPLish
-  | Kujira
-  | Multiversx;
-
-export type Chain<T> = T extends Algorand
-  ? Algorand
-  : T extends Cosmos
-  ? Cosmos
-  : T extends Ethereumish
-  ? Ethereumish
-  : T extends Nearish
-  ? Nearish
-  : T extends Xdcish
-  ? Xdcish
-  : T extends Tezosish
-  ? Tezosish
-  : T extends XRPLish
-  ? XRPLish
-  : T extends KujiraCLOB
-  ? KujiraCLOB
-  : T extends Multiversx
-  ? Multiversx
-  : never;
-=======
 import { Jupiter } from '../connectors/jupiter/jupiter';
 import { Meteora } from '../connectors/meteora/meteora';
-
 
 export interface Chain {
   // TODO: Add shared chain properties (e.g., network, chainId, etc.)
 }
 
 export type ChainInstance = Ethereum | Solana;
->>>>>>> 9db80386
 
 export class UnsupportedChainException extends Error {
   constructor(message?: string) {
@@ -91,9 +24,12 @@
 
 export async function getInitializedChain<_T>(
   chain: string,
-  network: string,
+  network: string
 ): Promise<ChainInstance> {
-  const chainInstance = await getChainInstance(chain, network) as ChainInstance;
+  const chainInstance = (await getChainInstance(
+    chain,
+    network
+  )) as ChainInstance;
 
   if (chainInstance === undefined) {
     throw new UnsupportedChainException(`unsupported chain ${chain}`);
@@ -104,41 +40,14 @@
 
 export async function getChainInstance(
   chain: string,
-  network: string,
+  network: string
 ): Promise<ChainInstance | undefined> {
   let connection: ChainInstance | undefined;
 
   if (chain === 'ethereum') {
     connection = Ethereum.getInstance(network);
-<<<<<<< HEAD
-  } else if (chain === 'avalanche') {
-    connection = Avalanche.getInstance(network);
-  } else if (chain === 'harmony') {
-    connection = Harmony.getInstance(network);
-  } else if (chain === 'polygon') {
-    connection = Polygon.getInstance(network);
-  } else if (chain === 'cronos') {
-    connection = Cronos.getInstance(network);
-  } else if (chain === 'cosmos') {
-    connection = Cosmos.getInstance(network);
-  } else if (chain === 'near') {
-    connection = Near.getInstance(network);
-  } else if (chain === 'binance-smart-chain') {
-    connection = BinanceSmartChain.getInstance(network);
-  } else if (chain === 'xdc') {
-    connection = Xdc.getInstance(network);
-  } else if (chain === 'tezos') {
-    connection = Tezos.getInstance(network);
-  } else if (chain === 'xrpl') {
-    connection = XRPL.getInstance(network);
-  } else if (chain === 'kujira') {
-    connection = Kujira.getInstance(network);
-  } else if (chain === 'multiversx') {
-    connection = Multiversx.getInstance(network);
-=======
   } else if (chain === 'solana') {
     connection = await Solana.getInstance(network);
->>>>>>> 9db80386
   } else {
     connection = undefined;
   }
@@ -146,108 +55,14 @@
   return connection;
 }
 
-<<<<<<< HEAD
-export type ConnectorUnion =
-  | Uniswapish
-  | UniswapLPish
-  | Perpish
-  | RefAMMish
-  | XExchangeish
-  | CLOBish
-  | Tinyman
-  | Plenty
-  | XRPLCLOB
-  | Curve
-  | KujiraCLOB;
-
-export type Connector<T> = T extends Uniswapish
-  ? Uniswapish
-  : T extends UniswapLPish
-  ? UniswapLPish
-  : T extends Perpish
-  ? Perpish
-  : T extends RefAMMish
-  ? RefAMMish
-  : T extends CLOBish
-  ? CLOBish
-  : T extends Tinyman
-  ? Tinyman
-  : T extends Plenty
-  ? Plenty
-  : T extends XRPLish
-  ? XRPLCLOB
-  : T extends KujiraCLOB
-  ? KujiraCLOB
-  : T extends Multiversxish
-  ? XExchangeish
-  : never;
-=======
 export interface Connector {
   // TODO: Add shared connector properties (e.g., config, getQuote, etc.)
 }
->>>>>>> 9db80386
 
 export async function getConnector(
   chain: string,
   network: string,
-  connector: string | undefined,
-<<<<<<< HEAD
-  address?: string
-): Promise<Connector<T>> {
-  let connectorInstance: ConnectorUnion;
-
-  if (
-    (chain === 'ethereum' || chain === 'polygon') &&
-    connector === 'uniswap'
-  ) {
-    connectorInstance = Uniswap.getInstance(chain, network);
-  } else if (chain === 'polygon' && connector === 'quickswap') {
-    connectorInstance = Quickswap.getInstance(chain, network);
-  } else if (
-    (chain === 'ethereum' || chain === 'polygon') &&
-    connector === 'uniswapLP'
-  ) {
-    connectorInstance = UniswapLP.getInstance(chain, network);
-  } else if (chain === 'ethereum' && connector === 'perp') {
-    connectorInstance = Perp.getInstance(chain, network, address);
-  } else if (chain === 'avalanche' && connector === 'pangolin') {
-    connectorInstance = Pangolin.getInstance(chain, network);
-  } else if (connector === 'openocean') {
-    connectorInstance = Openocean.getInstance(chain, network);
-  } else if (chain === 'avalanche' && connector === 'traderjoe') {
-    connectorInstance = Traderjoe.getInstance(chain, network);
-  } else if (chain === 'cronos' && connector === 'mad_meerkat') {
-    connectorInstance = MadMeerkat.getInstance(chain, network);
-  } else if (chain === 'cronos' && connector === 'vvs') {
-    connectorInstance = VVSConnector.getInstance(chain, network);
-  } else if (chain === 'near' && connector === 'ref') {
-    connectorInstance = Ref.getInstance(chain, network);
-  } else if (chain === 'multiversx' && connector === 'xexchange') {
-    connectorInstance = XExchange.getInstance(chain, network);
-  } else if (chain === 'binance-smart-chain' && connector === 'pancakeswap') {
-    connectorInstance = PancakeSwap.getInstance(chain, network);
-  } else if (chain === 'binance-smart-chain' && connector === 'pancakeswapLP') {
-    connectorInstance = PancakeswapLP.getInstance(chain, network);
-  } else if (connector === 'sushiswap') {
-    connectorInstance = Sushiswap.getInstance(chain, network);
-  } else if (chain === 'xdc' && connector === 'xsswap') {
-    connectorInstance = Xsswap.getInstance(chain, network);
-  } else if (chain === 'avalanche' && connector === 'dexalot') {
-    connectorInstance = DexalotCLOB.getInstance(network);
-  } else if (chain == 'algorand' && connector == 'tinyman') {
-    connectorInstance = Tinyman.getInstance(network);
-  } else if (chain === 'tezos' && connector === 'plenty') {
-    connectorInstance = Plenty.getInstance(network);
-  } else if (chain === 'xrpl' && connector === 'xrpl') {
-    connectorInstance = XRPLCLOB.getInstance(chain, network);
-  } else if (chain === 'kujira' && connector === 'kujira') {
-    connectorInstance = KujiraCLOB.getInstance(chain, network);
-  } else if (
-    (chain === 'ethereum' || chain === 'polygon') &&
-    connector === 'curve'
-  ) {
-    connectorInstance = Curve.getInstance(chain, network);
-=======
+  connector: string | undefined
 ): Promise<Connector> {
   if (connector === 'uniswap') {
     return Uniswap.getInstance(chain, network);
@@ -255,7 +70,6 @@
     return await Jupiter.getInstance(network);
   } else if (connector === 'meteora') {
     return await Meteora.getInstance(network);
->>>>>>> 9db80386
   } else {
     throw new Error('unsupported chain or connector');
   }
